--- conflicted
+++ resolved
@@ -26,19 +26,11 @@
     ./modules/renter
     ./modules/renter/contractor
     ./modules/renter/filesystem
-<<<<<<< HEAD
-    ./modules/renter/hostdb
-    ./modules/renter/hostdb/hosttree
-    ./modules/renter/proto
-    ./modules/renter/siadir
-    ./modules/renter/siafile
-=======
     ./modules/renter/filesystem/siafile
     ./modules/renter/filesystem/siadir
     ./modules/renter/hostdb
     ./modules/renter/hostdb/hosttree
     ./modules/renter/proto
->>>>>>> 1cd27d0e
     ./modules/renter/skynetblacklist
     ./modules/miner
     ./modules/wallet
@@ -148,10 +140,6 @@
       - .cache
   script: 
     - make test-long run=. pkgs="$package_pkgs"    
-<<<<<<< HEAD
-
-=======
->>>>>>> 1cd27d0e
 siatest-tests:
   <<: *default_test_params
   cache:
