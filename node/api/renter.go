package api

import (
<<<<<<< HEAD
	"archive/tar"
	"bytes"
	"compress/gzip"
=======
>>>>>>> 3b956920
	"fmt"
	"io/ioutil"
	"net/http"
	"net/url"
	"os"
	"path/filepath"
	"reflect"
	"strconv"
	"strings"
	"time"

	"github.com/julienschmidt/httprouter"
	"gitlab.com/NebulousLabs/errors"
	"gitlab.com/NebulousLabs/fastrand"

	"gitlab.com/NebulousLabs/Sia/build"
	"gitlab.com/NebulousLabs/Sia/crypto"
	"gitlab.com/NebulousLabs/Sia/modules"
	"gitlab.com/NebulousLabs/Sia/modules/renter"
	"gitlab.com/NebulousLabs/Sia/modules/renter/contractor"
	"gitlab.com/NebulousLabs/Sia/modules/renter/proto"
	"gitlab.com/NebulousLabs/Sia/modules/renter/siafile"
	"gitlab.com/NebulousLabs/Sia/types"
)

var (
	// requiredHosts specifies the minimum number of hosts that must be set in
	// the renter settings for the renter settings to be valid. This minimum is
	// there to prevent users from shooting themselves in the foot.
	requiredHosts = build.Select(build.Var{
		Standard: uint64(20),
		Dev:      uint64(1),
		Testing:  uint64(1),
	}).(uint64)

	// requiredParityPieces specifies the minimum number of parity pieces that
	// must be used when uploading a file. This minimum exists to prevent users
	// from shooting themselves in the foot.
	requiredParityPieces = build.Select(build.Var{
		Standard: int(12),
		Dev:      int(0),
		Testing:  int(0),
	}).(int)

	// requiredRedundancy specifies the minimum redundancy that will be
	// accepted by the renter when uploading a file. This minimum exists to
	// prevent users from shooting themselves in the foot.
	requiredRedundancy = build.Select(build.Var{
		Standard: float64(2),
		Dev:      float64(1),
		Testing:  float64(1),
	}).(float64)

	// requiredRenewWindow establishes the minimum allowed renew window for the
	// renter settings. This minimum is here to prevent users from shooting
	// themselves in the foot.
	requiredRenewWindow = build.Select(build.Var{
		Standard: types.BlockHeight(288),
		Dev:      types.BlockHeight(1),
		Testing:  types.BlockHeight(1),
	}).(types.BlockHeight)

	// errNeedBothDataAndParityPieces is the error returned when only one of the
	// erasure coding parameters is set
	errNeedBothDataAndParityPieces = errors.New("must provide both the datapieces parameter and the paritypieces parameter if specifying erasure coding parameters")

	// ErrFundsNeedToBeSet is the error returned when the funds are not set for
	// the allowance
	ErrFundsNeedToBeSet = errors.New("funds needs to be set if it hasn't been set before")

	// ErrPeriodNeedToBeSet is the error returned when the period is not set for
	// the allowance
	ErrPeriodNeedToBeSet = errors.New("period needs to be set if it hasn't been set before")
)

type (
	// RenterGET contains various renter metrics.
	RenterGET struct {
		Settings         modules.RenterSettings     `json:"settings"`
		FinancialMetrics modules.ContractorSpending `json:"financialmetrics"`
		CurrentPeriod    types.BlockHeight          `json:"currentperiod"`
		NextPeriod       types.BlockHeight          `json:"nextperiod"`
	}

	// RenterContract represents a contract formed by the renter.
	RenterContract struct {
		// Amount of contract funds that have been spent on downloads.
		DownloadSpending types.Currency `json:"downloadspending"`
		// Block height that the file contract ends on.
		EndHeight types.BlockHeight `json:"endheight"`
		// Fees paid in order to form the file contract.
		Fees types.Currency `json:"fees"`
		// Public key of the host the contract was formed with.
		HostPublicKey types.SiaPublicKey `json:"hostpublickey"`
		// HostVersion is the version of Sia that the host is running
		HostVersion string `json:"hostversion"`
		// ID of the file contract.
		ID types.FileContractID `json:"id"`
		// A signed transaction containing the most recent contract revision.
		LastTransaction types.Transaction `json:"lasttransaction"`
		// Address of the host the file contract was formed with.
		NetAddress modules.NetAddress `json:"netaddress"`
		// Remaining funds left for the renter to spend on uploads & downloads.
		RenterFunds types.Currency `json:"renterfunds"`
		// Size of the file contract, which is typically equal to the number of
		// bytes that have been uploaded to the host.
		Size uint64 `json:"size"`
		// Block height that the file contract began on.
		StartHeight types.BlockHeight `json:"startheight"`
		// Amount of contract funds that have been spent on storage.
		StorageSpending types.Currency `json:"storagespending"`
		// DEPRECATED: This is the exact same value as StorageSpending, but it has
		// incorrect capitalization. This was fixed in 1.3.2, but this field is kept
		// to preserve backwards compatibility on clients who depend on the
		// incorrect capitalization. This field will be removed in the future, so
		// clients should switch to the StorageSpending field (above) with the
		// correct lowercase name.
		StorageSpendingDeprecated types.Currency `json:"StorageSpending,siamismatch"`
		// Total cost to the wallet of forming the file contract.
		TotalCost types.Currency `json:"totalcost"`
		// Amount of contract funds that have been spent on uploads.
		UploadSpending types.Currency `json:"uploadspending"`
		// Signals if contract is good for uploading data
		GoodForUpload bool `json:"goodforupload"`
		// Signals if contract is good for a renewal
		GoodForRenew bool `json:"goodforrenew"`
		// Signals if a contract has been marked as bad
		BadContract bool `json:"badcontract"`
	}

	// RenterContracts contains the renter's contracts.
	RenterContracts struct {
		// Compatibility Fields
		Contracts         []RenterContract `json:"contracts"`
		InactiveContracts []RenterContract `json:"inactivecontracts"`

		// Current Fields
		ActiveContracts           []RenterContract              `json:"activecontracts"`
		PassiveContracts          []RenterContract              `json:"passivecontracts"`
		RefreshedContracts        []RenterContract              `json:"refreshedcontracts"`
		DisabledContracts         []RenterContract              `json:"disabledcontracts"`
		ExpiredContracts          []RenterContract              `json:"expiredcontracts"`
		ExpiredRefreshedContracts []RenterContract              `json:"expiredrefreshedcontracts"`
		RecoverableContracts      []modules.RecoverableContract `json:"recoverablecontracts"`
	}

	// RenterDirectory lists the files and directories contained in the queried
	// directory
	RenterDirectory struct {
		Directories []modules.DirectoryInfo `json:"directories"`
		Files       []modules.FileInfo      `json:"files"`
	}

	// RenterDownloadQueue contains the renter's download queue.
	RenterDownloadQueue struct {
		Downloads []DownloadInfo `json:"downloads"`
	}

	// RenterFile lists the file queried.
	RenterFile struct {
		File modules.FileInfo `json:"file"`
	}

	// RenterFiles lists the files known to the renter.
	RenterFiles struct {
		Files []modules.FileInfo `json:"files"`
	}

	// RenterFuseInfo contains information about mounted fuse filesystems.
	RenterFuseInfo struct {
		MountPoints []modules.MountInfo `json:"mountpoints"`
	}

	// RenterLoad lists files that were loaded into the renter.
	RenterLoad struct {
		FilesAdded []string `json:"filesadded"`
	}

	// RenterPricesGET lists the data that is returned when a GET call is made
	// to /renter/prices.
	RenterPricesGET struct {
		modules.RenterPriceEstimation
		modules.Allowance
	}
	// RenterRecoveryStatusGET returns information about potential contract
	// recovery scans.
	RenterRecoveryStatusGET struct {
		ScanInProgress bool              `json:"scaninprogress"`
		ScannedHeight  types.BlockHeight `json:"scannedheight"`
	}
	// RenterShareASCII contains an ASCII-encoded .sia file.
	RenterShareASCII struct {
		ASCIIsia string `json:"asciisia"`
	}

	// RenterUploadedBackup describes an uploaded backup.
	RenterUploadedBackup struct {
		Name           string          `json:"name"`
		CreationDate   types.Timestamp `json:"creationdate"`
		Size           uint64          `json:"size"`
		UploadProgress float64         `json:"uploadprogress"`
	}

	// RenterBackupsGET lists the renter's uploaded backups, as well as the
	// set of contracts storing all known backups.
	RenterBackupsGET struct {
		Backups       []RenterUploadedBackup `json:"backups"`
		SyncedHosts   []types.SiaPublicKey   `json:"syncedhosts"`
		UnsyncedHosts []types.SiaPublicKey   `json:"unsyncedhosts"`
	}

	// RenterUploadReadyGet lists the upload ready status of the renter
	RenterUploadReadyGet struct {
		// Ready indicates whether of not the renter is ready to successfully
		// upload to full redundancy based on the erasure coding provided and
		// the number of contracts
		Ready bool `json:"ready"`

		// Contract information
		ContractsNeeded    int `json:"contractsneeded"`
		NumActiveContracts int `json:"numactivecontracts"`

		// Erasure Coding information
		DataPieces   int `json:"datapieces"`
		ParityPieces int `json:"paritypieces"`
	}

	// DownloadInfo contains all client-facing information of a file.
	DownloadInfo struct {
		Destination     string          `json:"destination"`     // The destination of the download.
		DestinationType string          `json:"destinationtype"` // Can be "file", "memory buffer", or "http stream".
		Filesize        uint64          `json:"filesize"`        // DEPRECATED. Same as 'Length'.
		Length          uint64          `json:"length"`          // The length requested for the download.
		Offset          uint64          `json:"offset"`          // The offset within the siafile requested for the download.
		SiaPath         modules.SiaPath `json:"siapath"`         // The siapath of the file used for the download.

		Completed            bool      `json:"completed"`            // Whether or not the download has completed.
		EndTime              time.Time `json:"endtime"`              // The time when the download fully completed.
		Error                string    `json:"error"`                // Will be the empty string unless there was an error.
		Received             uint64    `json:"received"`             // Amount of data confirmed and decoded.
		StartTime            time.Time `json:"starttime"`            // The time when the download was started.
		StartTimeUnix        int64     `json:"starttimeunix"`        // The time when the download was started in unix format.
		TotalDataTransferred uint64    `json:"totaldatatransferred"` // The total amount of data transferred, including negotiation, overdrive etc.
	}

	// RenterLinkfileHandlerPOST is the response that the api returns after the
	// /renter/linkfile/ POST endpoint has been used.
	RenterLinkfileHandlerPOST struct {
		Sialink modules.Sialink `json:"sialink"`
	}
)

// rebaseInputSiaPath rebases the SiaPath provided by the user to one that is
// prefix by the user's home directory.
func rebaseInputSiaPath(siaPath modules.SiaPath) (modules.SiaPath, error) {
	// Prepend the provided siapath with the /home/siafiles dir.
	if siaPath.IsRoot() {
		return modules.UserSiaPath(), nil
	}
	return modules.UserSiaPath().Join(siaPath.String())
}

// trimSiaDirFolder is a helper method to trim /home/siafiles off of the
// siapaths of the dirinfos since the user expects a path relative to
// /home/siafiles and not relative to root.
func trimSiaDirFolder(dis ...modules.DirectoryInfo) (_ []modules.DirectoryInfo, err error) {
	for i := range dis {
		dis[i].SiaPath, err = dis[i].SiaPath.Rebase(modules.UserSiaPath(), modules.RootSiaPath())
		if err != nil {
			return nil, err
		}
	}
	return dis, nil
}

// trimSiaDirFolderOnFiles is a helper method to trim /home/siafiles off of the
// siapaths of the fileinfos since the user expects a path relative to
// /home/siafiles and not relative to root.
func trimSiaDirFolderOnFiles(fis ...modules.FileInfo) (_ []modules.FileInfo, err error) {
	for i := range fis {
		fis[i].SiaPath, err = fis[i].SiaPath.Rebase(modules.UserSiaPath(), modules.RootSiaPath())
		if err != nil {
			return nil, errors.AddContext(err, "unable to trim the user sia path from a provided fileinfo")
		}
	}
	return fis, nil
}

// trimSiaDirInfo is a helper method to trim /home/siafiles off of the
// siapaths of the fileinfos since the user expects a path relative to
// /home/siafiles and not relative to root.
func trimDownloadInfo(dis ...modules.DownloadInfo) (_ []modules.DownloadInfo, err error) {
	for i := range dis {
		dis[i].SiaPath, err = dis[i].SiaPath.Rebase(modules.UserSiaPath(), modules.RootSiaPath())
		if err != nil {
			return nil, err
		}
	}
	return dis, nil
}

// renterBackupsHandlerGET handles the API calls to /renter/backups.
func (api *API) renterBackupsHandlerGET(w http.ResponseWriter, req *http.Request, _ httprouter.Params) {
	backups, syncedHosts, err := api.renter.UploadedBackups()
	if err != nil {
		WriteError(w, Error{err.Error()}, http.StatusBadRequest)
		return
	}
	var unsyncedHosts []types.SiaPublicKey
outer:
	for _, c := range api.renter.Contracts() {
		for _, h := range syncedHosts {
			if c.HostPublicKey.Equals(h) {
				continue outer
			}
		}
		unsyncedHosts = append(unsyncedHosts, c.HostPublicKey)
	}

	// if requested, fetch the backups stored on a specific host
	if req.FormValue("host") != "" {
		var hostKey types.SiaPublicKey
		hostKey.LoadString(req.FormValue("host"))
		if hostKey.Key == nil {
			WriteError(w, Error{"invalid host public key"}, http.StatusBadRequest)
			return
		}
		backups, err = api.renter.BackupsOnHost(hostKey)
		if err != nil {
			WriteError(w, Error{err.Error()}, http.StatusBadRequest)
			return
		}
	}

	rups := make([]RenterUploadedBackup, len(backups))
	for i, b := range backups {
		rups[i] = RenterUploadedBackup{
			Name:           b.Name,
			CreationDate:   b.CreationDate,
			Size:           b.Size,
			UploadProgress: b.UploadProgress,
		}
	}
	WriteJSON(w, RenterBackupsGET{
		Backups:       rups,
		SyncedHosts:   syncedHosts,
		UnsyncedHosts: unsyncedHosts,
	})
}

// renterBackupsCreateHandlerPOST handles the API calls to /renter/backups/create
func (api *API) renterBackupsCreateHandlerPOST(w http.ResponseWriter, req *http.Request, _ httprouter.Params) {
	// Check that a name was specified.
	name := req.FormValue("name")
	if name == "" {
		WriteError(w, Error{"name not specified"}, http.StatusBadRequest)
		return
	}

	// Write the backup to a temporary file and delete it after uploading.
	tmpDir, err := ioutil.TempDir("", "sia-backup")
	if err != nil {
		WriteError(w, Error{err.Error()}, http.StatusBadRequest)
		return
	}
	defer os.RemoveAll(tmpDir)
	backupPath := filepath.Join(tmpDir, name)

	// Get the wallet seed.
	ws, _, err := api.wallet.PrimarySeed()
	if err != nil {
		WriteError(w, Error{"failed to get wallet's primary seed"}, http.StatusInternalServerError)
		return
	}
	// Derive the renter seed and wipe the memory once we are done using it.
	rs := proto.DeriveRenterSeed(ws)
	defer fastrand.Read(rs[:])
	// Derive the secret and wipe it afterwards.
	secret := crypto.HashAll(rs, modules.BackupKeySpecifier)
	defer fastrand.Read(secret[:])
	// Create the backup.
	if err := api.renter.CreateBackup(backupPath, secret[:32]); err != nil {
		WriteError(w, Error{"failed to create backup: " + err.Error()}, http.StatusBadRequest)
		return
	}
	// Upload the backup.
	if err := api.renter.UploadBackup(backupPath, name); err != nil {
		WriteError(w, Error{"failed to upload backup: " + err.Error()}, http.StatusBadRequest)
		return
	}
	WriteSuccess(w)
}

// renterBackupsRestoreHandlerGET handles the API calls to /renter/backups/restore
func (api *API) renterBackupsRestoreHandlerGET(w http.ResponseWriter, req *http.Request, _ httprouter.Params) {
	// Check that a name was specified.
	name := req.FormValue("name")
	if name == "" {
		WriteError(w, Error{"name not specified"}, http.StatusBadRequest)
		return
	}
	// Write the backup to a temporary file and delete it after loading.
	tmpDir, err := ioutil.TempDir("", "sia-backup")
	if err != nil {
		WriteError(w, Error{err.Error()}, http.StatusBadRequest)
		return
	}
	defer os.RemoveAll(tmpDir)
	backupPath := filepath.Join(tmpDir, name)
	if err := api.renter.DownloadBackup(backupPath, name); err != nil {
		WriteError(w, Error{"failed to download backup: " + err.Error()}, http.StatusBadRequest)
		return
	}
	// Get the wallet seed.
	ws, _, err := api.wallet.PrimarySeed()
	if err != nil {
		WriteError(w, Error{"failed to get wallet's primary seed"}, http.StatusInternalServerError)
		return
	}
	// Derive the renter seed and wipe the memory once we are done using it.
	rs := proto.DeriveRenterSeed(ws)
	defer fastrand.Read(rs[:])
	// Derive the secret and wipe it afterwards.
	secret := crypto.HashAll(rs, modules.BackupKeySpecifier)
	defer fastrand.Read(secret[:])
	// Load the backup.
	if err := api.renter.LoadBackup(backupPath, secret[:32]); err != nil {
		WriteError(w, Error{"failed to load backup: " + err.Error()}, http.StatusBadRequest)
		return
	}
	WriteSuccess(w)
}

// renterBackupHandlerPOST handles the API calls to /renter/backup
func (api *API) renterBackupHandlerPOST(w http.ResponseWriter, req *http.Request, _ httprouter.Params) {
	// Check that destination was specified.
	dst := req.FormValue("destination")
	if dst == "" {
		WriteError(w, Error{"destination not specified"}, http.StatusBadRequest)
		return
	}
	// The destination needs to be an absolute path.
	if !filepath.IsAbs(dst) {
		WriteError(w, Error{"destination must be an absolute path"}, http.StatusBadRequest)
		return
	}
	// Get the wallet seed.
	ws, _, err := api.wallet.PrimarySeed()
	if err != nil {
		WriteError(w, Error{"failed to get wallet's primary seed"}, http.StatusInternalServerError)
		return
	}
	// Derive the renter seed and wipe the memory once we are done using it.
	rs := proto.DeriveRenterSeed(ws)
	defer fastrand.Read(rs[:])
	// Derive the secret and wipe it afterwards.
	secret := crypto.HashAll(rs, modules.BackupKeySpecifier)
	defer fastrand.Read(secret[:])
	// Create the backup.
	if err := api.renter.CreateBackup(dst, secret[:32]); err != nil {
		WriteError(w, Error{"failed to create backup: " + err.Error()}, http.StatusBadRequest)
		return
	}
	WriteSuccess(w)
}

// renterBackupHandlerPOST handles the API calls to /renter/recoverbackup
func (api *API) renterLoadBackupHandlerPOST(w http.ResponseWriter, req *http.Request, _ httprouter.Params) {
	// Check that source was specified.
	src := req.FormValue("source")
	if src == "" {
		WriteError(w, Error{"source not specified"}, http.StatusBadRequest)
		return
	}
	// The source needs to be an absolute path.
	if !filepath.IsAbs(src) {
		WriteError(w, Error{"source must be an absolute path"}, http.StatusBadRequest)
		return
	}
	// Get the wallet seed.
	ws, _, err := api.wallet.PrimarySeed()
	if err != nil {
		WriteError(w, Error{"failed to get wallet's primary seed"}, http.StatusInternalServerError)
		return
	}
	// Derive the renter seed and wipe the memory once we are done using it.
	rs := proto.DeriveRenterSeed(ws)
	defer fastrand.Read(rs[:])
	// Derive the secret and wipe it afterwards.
	secret := crypto.HashAll(rs, modules.BackupKeySpecifier)
	defer fastrand.Read(secret[:])
	// Load the backup.
	if err := api.renter.LoadBackup(src, secret[:32]); err != nil {
		WriteError(w, Error{"failed to load backup: " + err.Error()}, http.StatusBadRequest)
		return
	}
	WriteSuccess(w)
}

// parseErasureCodingParameters parses the supplied string values and creates
// an erasure coder. If values haven't been supplied it will fill in sane
// defaults.
func parseErasureCodingParameters(strDataPieces, strParityPieces string) (modules.ErasureCoder, error) {
	// Parse data and parity pieces
	dataPieces, parityPieces, err := parseDataAndParityPieces(strDataPieces, strParityPieces)
	if err != nil {
		return nil, err
	}

	// Check if data and parity pieces were set
	if dataPieces == 0 && parityPieces == 0 {
		return nil, nil
	}

	// Verify that sane values for parityPieces and redundancy are being
	// supplied.
	if parityPieces < requiredParityPieces {
		err := fmt.Errorf("a minimum of %v parity pieces is required, but %v parity pieces requested", parityPieces, requiredParityPieces)
		return nil, err
	}
	redundancy := float64(dataPieces+parityPieces) / float64(dataPieces)
	if float64(dataPieces+parityPieces)/float64(dataPieces) < requiredRedundancy {
		err := fmt.Errorf("a redundancy of %.2f is required, but redundancy of %.2f supplied", redundancy, requiredRedundancy)
		return nil, err
	}

	// Create the erasure coder.
	return siafile.NewRSSubCode(dataPieces, parityPieces, crypto.SegmentSize)
}

// parseDataAndParityPieces parse the numeric values for dataPieces and
// parityPieces from the input strings
func parseDataAndParityPieces(strDataPieces, strParityPieces string) (dataPieces, parityPieces int, err error) {
	// Check that both values have been supplied.
	if (strDataPieces == "") != (strParityPieces == "") {
		return 0, 0, errNeedBothDataAndParityPieces
	}

	// Check for blank strings.
	if strDataPieces == "" && strParityPieces == "" {
		return 0, 0, nil
	}

	// Parse dataPieces and Parity Pieces.
	_, err = fmt.Sscan(strDataPieces, &dataPieces)
	if err != nil {
		err = errors.AddContext(err, "unable to read parameter 'datapieces'")
		return 0, 0, err
	}
	_, err = fmt.Sscan(strParityPieces, &parityPieces)
	if err != nil {
		err = errors.AddContext(err, "unable to read parameter 'paritypieces'")
		return 0, 0, err
	}

	// Check that either both values are zero or neither are zero
	if (dataPieces == 0) != (parityPieces == 0) {
		return 0, 0, errNeedBothDataAndParityPieces
	}

	return dataPieces, parityPieces, nil
}

// renterHandlerGET handles the API call to /renter.
func (api *API) renterHandlerGET(w http.ResponseWriter, req *http.Request, _ httprouter.Params) {
	settings, err := api.renter.Settings()
	if err != nil {
		WriteError(w, Error{"unable able to get renter settings: " + err.Error()}, http.StatusBadRequest)
		return
	}
	spending, err := api.renter.PeriodSpending()
	if err != nil {
		WriteError(w, Error{"unable to get Period Spending: " + err.Error()}, http.StatusBadRequest)
		return
	}
	currentPeriod := api.renter.CurrentPeriod()
	nextPeriod := currentPeriod + settings.Allowance.Period
	WriteJSON(w, RenterGET{
		Settings:         settings,
		FinancialMetrics: spending,
		CurrentPeriod:    currentPeriod,
		NextPeriod:       nextPeriod,
	})
}

// renterHandlerPOST handles the API call to set the Renter's settings. This API
// call handles multiple settings and so each setting is optional on it's own.
// Groups of settings, such as the allowance, have certain requirements if they
// are being set in which case certain fields are no longer optional.
func (api *API) renterHandlerPOST(w http.ResponseWriter, req *http.Request, _ httprouter.Params) {
	// Get the existing settings
	settings, err := api.renter.Settings()
	if err != nil {
		WriteError(w, Error{"unable able to get renter settings: " + err.Error()}, http.StatusBadRequest)
		return
	}

	// Scan for all allowance fields
	var hostsSet, renewWindowSet, expectedStorageSet,
		expectedUploadSet, expectedDownloadSet, expectedRedundancySet, maxPeriodChurnSet bool
	if f := req.FormValue("funds"); f != "" {
		funds, ok := scanAmount(f)
		if !ok {
			WriteError(w, Error{"unable to parse funds"}, http.StatusBadRequest)
			return
		}
		settings.Allowance.Funds = funds
	}
	if h := req.FormValue("hosts"); h != "" {
		var hosts uint64
		if _, err := fmt.Sscan(h, &hosts); err != nil {
			WriteError(w, Error{"unable to parse hosts: " + err.Error()}, http.StatusBadRequest)
			return
		} else if hosts != 0 && hosts < requiredHosts {
			WriteError(w, Error{fmt.Sprintf("insufficient number of hosts, need at least %v but have %v", requiredHosts, hosts)}, http.StatusBadRequest)
			return
		}
		settings.Allowance.Hosts = hosts
		hostsSet = true
	}
	if p := req.FormValue("period"); p != "" {
		var period types.BlockHeight
		if _, err := fmt.Sscan(p, &period); err != nil {
			WriteError(w, Error{"unable to parse period: " + err.Error()}, http.StatusBadRequest)
			return
		}
		settings.Allowance.Period = types.BlockHeight(period)
	}
	if rw := req.FormValue("renewwindow"); rw != "" {
		var renewWindow types.BlockHeight
		if _, err := fmt.Sscan(rw, &renewWindow); err != nil {
			WriteError(w, Error{"unable to parse renewwindow: " + err.Error()}, http.StatusBadRequest)
			return
		} else if renewWindow != 0 && types.BlockHeight(renewWindow) < requiredRenewWindow {
			WriteError(w, Error{fmt.Sprintf("renew window is too small, must be at least %v blocks but have %v blocks", requiredRenewWindow, renewWindow)}, http.StatusBadRequest)
			return
		}
		settings.Allowance.RenewWindow = types.BlockHeight(renewWindow)
		renewWindowSet = true
	}
	if vcipStr := req.FormValue("viewcontractinitialprice"); vcipStr != "" {
		vcip, ok := scanAmount(vcipStr)
		if !ok {
			WriteError(w, Error{"unable to parse viewcontractinitialprice"}, http.StatusBadRequest)
			return
		}
		settings.Allowance.ViewContractInitialPrice = vcip
	}
	if es := req.FormValue("expectedstorage"); es != "" {
		var expectedStorage uint64
		if _, err := fmt.Sscan(es, &expectedStorage); err != nil {
			WriteError(w, Error{"unable to parse expectedStorage: " + err.Error()}, http.StatusBadRequest)
			return
		}
		settings.Allowance.ExpectedStorage = expectedStorage
		expectedStorageSet = true
	}
	if euf := req.FormValue("expectedupload"); euf != "" {
		var expectedUpload uint64
		if _, err := fmt.Sscan(euf, &expectedUpload); err != nil {
			WriteError(w, Error{"unable to parse expectedUpload: " + err.Error()}, http.StatusBadRequest)
			return
		}
		settings.Allowance.ExpectedUpload = expectedUpload
		expectedUploadSet = true
	}
	if edf := req.FormValue("expecteddownload"); edf != "" {
		var expectedDownload uint64
		if _, err := fmt.Sscan(edf, &expectedDownload); err != nil {
			WriteError(w, Error{"unable to parse expectedDownload: " + err.Error()}, http.StatusBadRequest)
			return
		}
		settings.Allowance.ExpectedDownload = expectedDownload
		expectedDownloadSet = true
	}
	if er := req.FormValue("expectedredundancy"); er != "" {
		var expectedRedundancy float64
		if _, err := fmt.Sscan(er, &expectedRedundancy); err != nil {
			WriteError(w, Error{"unable to parse expectedRedundancy: " + err.Error()}, http.StatusBadRequest)
			return
		}
		settings.Allowance.ExpectedRedundancy = expectedRedundancy
		expectedRedundancySet = true
	}
	if mpc := req.FormValue("maxperiodchurn"); mpc != "" {
		var maxPeriodChurn uint64
		if _, err := fmt.Sscan(mpc, &maxPeriodChurn); err != nil {
			WriteError(w, Error{"unable to parse new max churn per period: " + err.Error()}, http.StatusBadRequest)
			return
		}
		settings.Allowance.MaxPeriodChurn = maxPeriodChurn
		maxPeriodChurnSet = true
	}
	if str := req.FormValue("maxrpcprice"); str != "" {
		price, ok := scanAmount(str)
		if !ok {
			WriteError(w, Error{"unable to parse maxrpcprice"}, http.StatusBadRequest)
			return
		}
		settings.Allowance.MaxRPCPrice = price
	}
	if str := req.FormValue("maxcontractprice"); str != "" {
		price, ok := scanAmount(str)
		if !ok {
			WriteError(w, Error{"unable to parse maxcontractprice"}, http.StatusBadRequest)
			return
		}
		settings.Allowance.MaxContractPrice = price
	}
	if str := req.FormValue("maxdownloadbandwidthprice"); str != "" {
		price, ok := scanAmount(str)
		if !ok {
			WriteError(w, Error{"unable to parse maxdownloadbandwidthprice"}, http.StatusBadRequest)
			return
		}
		settings.Allowance.MaxDownloadBandwidthPrice = price
	}
	if str := req.FormValue("maxsectoraccessprice"); str != "" {
		price, ok := scanAmount(str)
		if !ok {
			WriteError(w, Error{"unable to parse maxsectoraccessprice"}, http.StatusBadRequest)
			return
		}
		settings.Allowance.MaxSectorAccessPrice = price
	}
	if str := req.FormValue("maxstorageprice"); str != "" {
		price, ok := scanAmount(str)
		if !ok {
			WriteError(w, Error{"unable to parse maxstorageprice"}, http.StatusBadRequest)
			return
		}
		settings.Allowance.MaxStoragePrice = price
	}
	if str := req.FormValue("maxuploadbandwidthprice"); str != "" {
		price, ok := scanAmount(str)
		if !ok {
			WriteError(w, Error{"unable to parse maxuploadbandwidthprice"}, http.StatusBadRequest)
			return
		}
		settings.Allowance.MaxUploadBandwidthPrice = price
	}

	// Validate any allowance changes. Funds and Period are the only required
	// fields.
	zeroFunds := settings.Allowance.Funds.Cmp(types.ZeroCurrency) == 0
	zeroPeriod := settings.Allowance.Period == 0
	if zeroFunds && zeroPeriod {
		// If both the funds and period are zero then the allowance should be
		// cancelled. Make sure that the rest of the fields are zeroed out
		settings.Allowance = modules.Allowance{}
	} else if !reflect.DeepEqual(settings.Allowance, modules.Allowance{}) {
		// Allowance has been set at least partially. Validate that all fields
		// are set correctly

		// If Funds is still 0 return an error since we need the user to set the
		// period initially
		if zeroFunds {
			WriteError(w, Error{ErrFundsNeedToBeSet.Error()}, http.StatusBadRequest)
			return
		}

		// If Period is still 0 return an error since we need the user to set
		// the period initially
		if zeroPeriod {
			WriteError(w, Error{ErrPeriodNeedToBeSet.Error()}, http.StatusBadRequest)
			return
		}

		// If the user set Hosts to 0 return an error, otherwise if Hosts was
		// not set by the user then set it to the sane default
		if settings.Allowance.Hosts == 0 && hostsSet {
			WriteError(w, Error{contractor.ErrAllowanceNoHosts.Error()}, http.StatusBadRequest)
			return
		} else if settings.Allowance.Hosts == 0 {
			settings.Allowance.Hosts = modules.DefaultAllowance.Hosts
		}

		// If the user set the Renew Window to 0 return an error, otherwise if
		// the Renew Window was not set by the user then set it to the sane
		// default
		if settings.Allowance.RenewWindow == 0 && renewWindowSet {
			WriteError(w, Error{contractor.ErrAllowanceZeroWindow.Error()}, http.StatusBadRequest)
			return
		} else if settings.Allowance.RenewWindow == 0 {
			settings.Allowance.RenewWindow = settings.Allowance.Period / 2
		}

		// If the user set ExpectedStorage to 0 return an error, otherwise if
		// ExpectedStorage was not set by the user then set it to the sane
		// default
		if settings.Allowance.ExpectedStorage == 0 && expectedStorageSet {
			WriteError(w, Error{contractor.ErrAllowanceZeroExpectedStorage.Error()}, http.StatusBadRequest)
			return
		} else if settings.Allowance.ExpectedStorage == 0 {
			settings.Allowance.ExpectedStorage = modules.DefaultAllowance.ExpectedStorage
		}

		// If the user set ExpectedUpload to 0 return an error, otherwise if
		// ExpectedUpload was not set by the user then set it to the sane
		// default
		if settings.Allowance.ExpectedUpload == 0 && expectedUploadSet {
			WriteError(w, Error{contractor.ErrAllowanceZeroExpectedUpload.Error()}, http.StatusBadRequest)
			return
		} else if settings.Allowance.ExpectedUpload == 0 {
			settings.Allowance.ExpectedUpload = modules.DefaultAllowance.ExpectedUpload
		}

		// If the user set ExpectedDownload to 0 return an error, otherwise if
		// ExpectedDownload was not set by the user then set it to the sane
		// default
		if settings.Allowance.ExpectedDownload == 0 && expectedDownloadSet {
			WriteError(w, Error{contractor.ErrAllowanceZeroExpectedDownload.Error()}, http.StatusBadRequest)
			return
		} else if settings.Allowance.ExpectedDownload == 0 {
			settings.Allowance.ExpectedDownload = modules.DefaultAllowance.ExpectedDownload
		}

		// If the user set ExpectedRedundancy to 0 return an error, otherwise if
		// ExpectedRedundancy was not set by the user then set it to the sane
		// default
		if settings.Allowance.ExpectedRedundancy == 0 && expectedRedundancySet {
			WriteError(w, Error{contractor.ErrAllowanceZeroExpectedRedundancy.Error()}, http.StatusBadRequest)
			return
		} else if settings.Allowance.ExpectedRedundancy == 0 {
			settings.Allowance.ExpectedRedundancy = modules.DefaultAllowance.ExpectedRedundancy
		}

		// If the user set MaxPeriodChurn to 0 return an error, otherwise if
		// MaxPeriodChurn was not set by the user then set it to the sane
		// default
		if settings.Allowance.MaxPeriodChurn == 0 && maxPeriodChurnSet {
			WriteError(w, Error{contractor.ErrAllowanceZeroMaxPeriodChurn.Error()}, http.StatusBadRequest)
			return
		} else if settings.Allowance.MaxPeriodChurn == 0 {
			settings.Allowance.MaxPeriodChurn = modules.DefaultAllowance.MaxPeriodChurn
		}
	}

	// Scan the download speed limit. (optional parameter)
	if d := req.FormValue("maxdownloadspeed"); d != "" {
		var downloadSpeed int64
		if _, err := fmt.Sscan(d, &downloadSpeed); err != nil {
			WriteError(w, Error{"unable to parse downloadspeed: " + err.Error()}, http.StatusBadRequest)
			return
		}
		settings.MaxDownloadSpeed = downloadSpeed
	}
	// Scan the upload speed limit. (optional parameter)
	if u := req.FormValue("maxuploadspeed"); u != "" {
		var uploadSpeed int64
		if _, err := fmt.Sscan(u, &uploadSpeed); err != nil {
			WriteError(w, Error{"unable to parse uploadspeed: " + err.Error()}, http.StatusBadRequest)
			return
		}
		settings.MaxUploadSpeed = uploadSpeed
	}

	// Scan the checkforipviolation flag.
	if ipc := req.FormValue("checkforipviolation"); ipc != "" {
		var ipviolationcheck bool
		if _, err := fmt.Sscan(ipc, &ipviolationcheck); err != nil {
			WriteError(w, Error{"unable to parse ipviolationcheck: " + err.Error()}, http.StatusBadRequest)
			return
		}
		settings.IPViolationCheck = ipviolationcheck
	}

	// Set the settings in the renter.
	err = api.renter.SetSettings(settings)
	if err != nil {
		WriteError(w, Error{"unable to set renter settings: " + err.Error()}, http.StatusBadRequest)
		return
	}
	WriteSuccess(w)
}

// renterAllowanceCancelHandlerPOST handles the API call to cancel the Renter's
// allowance
func (api *API) renterAllowanceCancelHandlerPOST(w http.ResponseWriter, _ *http.Request, _ httprouter.Params) {
	// Get the existing settings
	settings, err := api.renter.Settings()
	if err != nil {
		WriteError(w, Error{err.Error()}, http.StatusBadRequest)
		return
	}

	// Set the allownace to nil
	settings.Allowance = modules.Allowance{}

	// Set the settings in the renter.
	err = api.renter.SetSettings(settings)
	if err != nil {
		WriteError(w, Error{err.Error()}, http.StatusBadRequest)
		return
	}
	WriteSuccess(w)
}

// renterContractCancelHandler handles the API call to cancel a specific Renter contract.
func (api *API) renterContractCancelHandler(w http.ResponseWriter, req *http.Request, _ httprouter.Params) {
	var fcid types.FileContractID
	if err := fcid.LoadString(req.FormValue("id")); err != nil {
		WriteError(w, Error{"unable to parse id:" + err.Error()}, http.StatusBadRequest)
		return
	}
	err := api.renter.CancelContract(fcid)
	if err != nil {
		WriteError(w, Error{"unable to cancel contract:" + err.Error()}, http.StatusBadRequest)
		return
	}
	WriteSuccess(w)
}

// renterContractsHandler handles the API call to request the Renter's
// contracts. Active and renewed contracts are returned by default
//
// Contracts are returned for Compatibility and are the contracts returned from
// renter.Contracts()
//
// Inactive contracts are contracts that are not currently being used by the
// renter because they are !goodForRenew, but have endheights that are in the
// future so could potentially become active again
//
// Active contracts are contracts that the renter is actively using to store
// data and can upload, download, and renew. These contracts are GoodForUpload
// and GoodForRenew
//
// Refreshed contracts are contracts that are in the current period and were
// refreshed due to running out of funds. A new contract that replaced a
// refreshed contract can either be in Active or Disabled contracts. These
// contracts are broken out as to not double count the data recorded in the
// contract.
//
// Disabled Contracts are contracts that are no longer active as there are Not
// GoodForUpload and Not GoodForRenew but still have endheights in the current
// period.
//
// Expired contracts are contracts who's endheights are in the past.
//
// ExpiredRefreshed contracts are refreshed contracts who's endheights are in
// the past.
//
// Recoverable contracts are contracts of the renter that are recovered from the
// blockchain by using the renter's seed.
func (api *API) renterContractsHandler(w http.ResponseWriter, req *http.Request, _ httprouter.Params) {
	// Parse flags
	var disabled, inactive, expired, recoverable bool
	var err error
	if s := req.FormValue("disabled"); s != "" {
		disabled, err = scanBool(s)
		if err != nil {
			WriteError(w, Error{"unable to parse disabled:" + err.Error()}, http.StatusBadRequest)
			return
		}
	}
	if s := req.FormValue("inactive"); s != "" {
		inactive, err = scanBool(s)
		if err != nil {
			WriteError(w, Error{"unable to parse inactive:" + err.Error()}, http.StatusBadRequest)
			return
		}
	}
	if s := req.FormValue("expired"); s != "" {
		expired, err = scanBool(s)
		if err != nil {
			WriteError(w, Error{"unable to parse expired:" + err.Error()}, http.StatusBadRequest)
			return
		}
	}
	if s := req.FormValue("recoverable"); s != "" {
		recoverable, err = scanBool(s)
		if err != nil {
			WriteError(w, Error{"unable to parse recoverable:" + err.Error()}, http.StatusBadRequest)
			return
		}
	}

	// Parse the renter's contracts into their appropriate categories
	contracts := api.parseRenterContracts(disabled, inactive, expired)

	// Get recoverable contracts
	var recoverableContracts []modules.RecoverableContract
	if recoverable {
		recoverableContracts = api.renter.RecoverableContracts()
	}
	contracts.RecoverableContracts = recoverableContracts

	WriteJSON(w, contracts)
}

// parseRenterContracts categorized the Renter's contracts from Contracts() and
// OldContracts().
func (api *API) parseRenterContracts(disabled, inactive, expired bool) RenterContracts {
	var rc RenterContracts
	for _, c := range api.renter.Contracts() {
		var size uint64
		if len(c.Transaction.FileContractRevisions) != 0 {
			size = c.Transaction.FileContractRevisions[0].NewFileSize
		}

		// Fetch host address
		var netAddress modules.NetAddress
		hdbe, exists, _ := api.renter.Host(c.HostPublicKey)
		if exists {
			netAddress = hdbe.NetAddress
		}

		// Build the contract.
		contract := RenterContract{
			BadContract:               c.Utility.BadContract,
			DownloadSpending:          c.DownloadSpending,
			EndHeight:                 c.EndHeight,
			Fees:                      c.TxnFee.Add(c.SiafundFee).Add(c.ContractFee),
			GoodForUpload:             c.Utility.GoodForUpload,
			GoodForRenew:              c.Utility.GoodForRenew,
			HostPublicKey:             c.HostPublicKey,
			HostVersion:               hdbe.Version,
			ID:                        c.ID,
			LastTransaction:           c.Transaction,
			NetAddress:                netAddress,
			RenterFunds:               c.RenterFunds,
			Size:                      size,
			StartHeight:               c.StartHeight,
			StorageSpending:           c.StorageSpending,
			StorageSpendingDeprecated: c.StorageSpending,
			TotalCost:                 c.TotalCost,
			UploadSpending:            c.UploadSpending,
		}

		// Determine contract status
		refreshed := api.renter.RefreshedContract(c.ID)
		active := c.Utility.GoodForUpload && c.Utility.GoodForRenew && !refreshed
		passive := !c.Utility.GoodForUpload && c.Utility.GoodForRenew && !refreshed
		disabledContract := disabled && !active && !passive && !refreshed

		// A contract can either be active, passive, refreshed, or disabled
		statusErr := active && passive && refreshed || active && refreshed || active && passive || passive && refreshed
		if statusErr {
			build.Critical("Contract has multiple status types, this should never happen")
		} else if active {
			rc.ActiveContracts = append(rc.ActiveContracts, contract)
		} else if passive {
			rc.PassiveContracts = append(rc.PassiveContracts, contract)
		} else if refreshed {
			rc.RefreshedContracts = append(rc.RefreshedContracts, contract)
		} else if disabledContract {
			rc.DisabledContracts = append(rc.DisabledContracts, contract)
		}

		// Record InactiveContracts and Contracts for compatibility
		if !active && inactive {
			rc.InactiveContracts = append(rc.InactiveContracts, contract)
		}
		rc.Contracts = append(rc.Contracts, contract)
	}

	// Get current block height for reference
	currentPeriod := api.renter.CurrentPeriod()
	for _, c := range api.renter.OldContracts() {
		var size uint64
		if len(c.Transaction.FileContractRevisions) != 0 {
			size = c.Transaction.FileContractRevisions[0].NewFileSize
		}

		// Fetch host address
		var netAddress modules.NetAddress
		hdbe, exists, _ := api.renter.Host(c.HostPublicKey)
		if exists {
			netAddress = hdbe.NetAddress
		}

		// Build contract
		contract := RenterContract{
			BadContract:               c.Utility.BadContract,
			DownloadSpending:          c.DownloadSpending,
			EndHeight:                 c.EndHeight,
			Fees:                      c.TxnFee.Add(c.SiafundFee).Add(c.ContractFee),
			GoodForUpload:             c.Utility.GoodForUpload,
			GoodForRenew:              c.Utility.GoodForRenew,
			HostPublicKey:             c.HostPublicKey,
			HostVersion:               hdbe.Version,
			ID:                        c.ID,
			LastTransaction:           c.Transaction,
			NetAddress:                netAddress,
			RenterFunds:               c.RenterFunds,
			Size:                      size,
			StartHeight:               c.StartHeight,
			StorageSpending:           c.StorageSpending,
			StorageSpendingDeprecated: c.StorageSpending,
			TotalCost:                 c.TotalCost,
			UploadSpending:            c.UploadSpending,
		}

		// Determine contract status
		refreshed := api.renter.RefreshedContract(c.ID)
		currentPeriodContract := c.StartHeight >= currentPeriod
		expiredContract := expired && !currentPeriodContract && !refreshed
		expiredRefreshed := expired && !currentPeriodContract && refreshed
		refreshedContract := refreshed && currentPeriodContract
		disabledContract := disabled && !refreshed && currentPeriodContract

		// A contract can only be refreshed, disabled, expired, or expired refreshed
		if expiredContract {
			rc.ExpiredContracts = append(rc.ExpiredContracts, contract)
		} else if expiredRefreshed {
			rc.ExpiredRefreshedContracts = append(rc.ExpiredRefreshedContracts, contract)
		} else if refreshedContract {
			rc.RefreshedContracts = append(rc.RefreshedContracts, contract)
		} else if disabledContract {
			rc.DisabledContracts = append(rc.DisabledContracts, contract)
		}

		// Record inactive contracts for compatibility
		if inactive && currentPeriodContract {
			rc.InactiveContracts = append(rc.InactiveContracts, contract)
		}
	}

	return rc
}

// renterClearDownloadsHandler handles the API call to request to clear the download queue.
func (api *API) renterClearDownloadsHandler(w http.ResponseWriter, req *http.Request, _ httprouter.Params) {
	var afterTime time.Time
	beforeTime := types.EndOfTime
	beforeStr, afterStr := req.FormValue("before"), req.FormValue("after")
	if beforeStr != "" {
		beforeInt, err := strconv.ParseInt(beforeStr, 10, 64)
		if err != nil {
			WriteError(w, Error{"parsing integer value for parameter `before` failed: " + err.Error()}, http.StatusBadRequest)
			return
		}
		beforeTime = time.Unix(0, beforeInt)
	}
	if afterStr != "" {
		afterInt, err := strconv.ParseInt(afterStr, 10, 64)
		if err != nil {
			WriteError(w, Error{"parsing integer value for parameter `after` failed: " + err.Error()}, http.StatusBadRequest)
			return
		}
		afterTime = time.Unix(0, afterInt)
	}

	err := api.renter.ClearDownloadHistory(afterTime, beforeTime)
	if err != nil {
		WriteError(w, Error{err.Error()}, http.StatusBadRequest)
		return
	}
	WriteSuccess(w)
}

// renterContractorChurnStatus handles the API call to request the churn status
// from the renter's contractor.
func (api *API) renterContractorChurnStatus(w http.ResponseWriter, req *http.Request, _ httprouter.Params) {
	WriteJSON(w, api.renter.ContractorChurnStatus())
}

// renterDownloadsHandler handles the API call to request the download queue.
func (api *API) renterDownloadsHandler(w http.ResponseWriter, _ *http.Request, _ httprouter.Params) {
	var downloads []DownloadInfo
	dis := api.renter.DownloadHistory()
	dis, err := trimDownloadInfo(dis...)
	if err != nil {
		WriteError(w, Error{err.Error()}, http.StatusInternalServerError)
		return
	}
	for _, di := range dis {
		downloads = append(downloads, DownloadInfo{
			Destination:     di.Destination,
			DestinationType: di.DestinationType,
			Filesize:        di.Length,
			Length:          di.Length,
			Offset:          di.Offset,
			SiaPath:         di.SiaPath,

			Completed:            di.Completed,
			EndTime:              di.EndTime,
			Error:                di.Error,
			Received:             di.Received,
			StartTime:            di.StartTime,
			StartTimeUnix:        di.StartTimeUnix,
			TotalDataTransferred: di.TotalDataTransferred,
		})
	}
	WriteJSON(w, RenterDownloadQueue{
		Downloads: downloads,
	})
}

// renterDownloadByUIDHandlerGET handles the API call to /renter/downloadinfo.
func (api *API) renterDownloadByUIDHandlerGET(w http.ResponseWriter, req *http.Request, ps httprouter.Params) {
	uid := strings.TrimPrefix(ps.ByName("uid"), "/")
	di, exists := api.renter.DownloadByUID(modules.DownloadID(uid))
	if !exists {
		WriteError(w, Error{fmt.Sprintf("Download with id '%v' doesn't exist", string(uid))}, http.StatusBadRequest)
		return
	}
	dis, err := trimDownloadInfo(di)
	if err != nil {
		WriteError(w, Error{err.Error()}, http.StatusInternalServerError)
		return
	}
	di = dis[0]
	WriteJSON(w, DownloadInfo{
		Destination:     di.Destination,
		DestinationType: di.DestinationType,
		Filesize:        di.Length,
		Length:          di.Length,
		Offset:          di.Offset,
		SiaPath:         di.SiaPath,

		Completed:            di.Completed,
		EndTime:              di.EndTime,
		Error:                di.Error,
		Received:             di.Received,
		StartTime:            di.StartTime,
		StartTimeUnix:        di.StartTimeUnix,
		TotalDataTransferred: di.TotalDataTransferred,
	})
}

// renterFuseHandlerGET handles the API call to /renter/fuse.
func (api *API) renterFuseHandlerGET(w http.ResponseWriter, req *http.Request, _ httprouter.Params) {
	rfi := RenterFuseInfo{
		MountPoints: api.renter.MountInfo(),
	}
	for i := 0; i < len(rfi.MountPoints); i++ {
		rebased, err := rfi.MountPoints[i].SiaPath.Rebase(modules.UserSiaPath(), modules.RootSiaPath())
		if err != nil {
			WriteError(w, Error{err.Error()}, http.StatusBadRequest)
			return
		}
		rfi.MountPoints[i].SiaPath = rebased
	}

	WriteJSON(w, rfi)
}

// renterFuseMountHandlerPOST handles the API call to /renter/fuse/mount.
func (api *API) renterFuseMountHandlerPOST(w http.ResponseWriter, req *http.Request, _ httprouter.Params) {
	var siaPath modules.SiaPath
	var err error
	spfv := req.FormValue("siapath")
	if spfv == "" {
		siaPath = modules.RootSiaPath()
	} else {
		siaPath, err = modules.NewSiaPath(spfv)
		if err != nil {
			WriteError(w, Error{err.Error()}, http.StatusBadRequest)
			return
		}
	}
	siaPath, err = rebaseInputSiaPath(siaPath)
	if err != nil {
		WriteError(w, Error{err.Error()}, http.StatusBadRequest)
		return
	}

	mount := req.FormValue("mount")
	var opts modules.MountOptions
	if req.FormValue("readonly") != "" {
		readOnly, err := scanBool(req.FormValue("readonly"))
		if err != nil {
			WriteError(w, Error{err.Error()}, http.StatusBadRequest)
			return
		}
		opts.ReadOnly = readOnly
	}
	if err := api.renter.Mount(mount, siaPath, opts); err != nil {
		WriteError(w, Error{err.Error()}, http.StatusBadRequest)
		return
	}
	WriteSuccess(w)
}

// renterFuseUnmountHandlerPOST handles the API call to /renter/fuse/unmount.
func (api *API) renterFuseUnmountHandlerPOST(w http.ResponseWriter, req *http.Request, _ httprouter.Params) {
	err := api.renter.Unmount(req.FormValue("mount"))
	if err != nil {
		WriteError(w, Error{err.Error()}, http.StatusBadRequest)
		return
	}
	WriteSuccess(w)
}

// renterRecoveryScanHandlerPOST handles the API call to /renter/recoveryscan.
func (api *API) renterRecoveryScanHandlerPOST(w http.ResponseWriter, req *http.Request, _ httprouter.Params) {
	if err := api.renter.InitRecoveryScan(); err != nil {
		WriteError(w, Error{err.Error()}, http.StatusBadRequest)
		return
	}
	WriteSuccess(w)
}

// renterRecoveryScanHandlerGET handles the API call to /renter/recoveryscan.
func (api *API) renterRecoveryScanHandlerGET(w http.ResponseWriter, req *http.Request, _ httprouter.Params) {
	scanInProgress, height := api.renter.RecoveryScanStatus()
	WriteJSON(w, RenterRecoveryStatusGET{
		ScanInProgress: scanInProgress,
		ScannedHeight:  height,
	})
}

// renterRenameHandler handles the API call to rename a file entry in the
// renter.
func (api *API) renterRenameHandler(w http.ResponseWriter, req *http.Request, ps httprouter.Params) {
	newSiaPathStr := req.FormValue("newsiapath")
	siaPath, err := modules.NewSiaPath(ps.ByName("siapath"))
	if err != nil {
		WriteError(w, Error{err.Error()}, http.StatusBadRequest)
		return
	}
	newSiaPath, err := modules.NewSiaPath(newSiaPathStr)
	if err != nil {
		WriteError(w, Error{err.Error()}, http.StatusBadRequest)
		return
	}
	siaPath, err = rebaseInputSiaPath(siaPath)
	if err != nil {
		WriteError(w, Error{err.Error()}, http.StatusBadRequest)
		return
	}
	newSiaPath, err = rebaseInputSiaPath(newSiaPath)
	if err != nil {
		WriteError(w, Error{err.Error()}, http.StatusBadRequest)
		return
	}
	err = api.renter.RenameFile(siaPath, newSiaPath)
	if err != nil {
		WriteError(w, Error{err.Error()}, http.StatusBadRequest)
		return
	}
	WriteSuccess(w)
}

// renterFileHandler handles GET requests to the /renter/file/:siapath API endpoint.
func (api *API) renterFileHandlerGET(w http.ResponseWriter, req *http.Request, ps httprouter.Params) {
	// Determine the siapath that hte user wants to get the file from.
	siaPath, err := modules.NewSiaPath(ps.ByName("siapath"))
	if err != nil {
		WriteError(w, Error{err.Error()}, http.StatusBadRequest)
		return
	}

	// Determine whether the user is requesting a user siapath, or a root
	// siapath.
	var root bool
	rootStr := req.FormValue("root")
	if rootStr != "" {
		root, err = strconv.ParseBool(rootStr)
		if err != nil {
			WriteError(w, Error{"unable to parse 'root' arg"}, http.StatusBadRequest)
			return
		}
	}

	// Rebase the users input to the user folder if the user is requesting a
	// user siapath.
	if !root {
		siaPath, err = rebaseInputSiaPath(siaPath)
		if err != nil {
			WriteError(w, Error{err.Error()}, http.StatusBadRequest)
			return
		}
	}

	// Fetch the file.
	file, err := api.renter.File(siaPath)
	if err != nil {
		WriteError(w, Error{err.Error()}, http.StatusBadRequest)
		return
	}

	// If the user requested the user siapath, trim the dir folder so that the
	// output is all centered around the user's folder.
	if !root {
		files, err := trimSiaDirFolderOnFiles(file)
		if err != nil {
			WriteError(w, Error{err.Error()}, http.StatusBadRequest)
			return
		}
		file = files[0]
	}

	WriteJSON(w, RenterFile{
		File: file,
	})
}

// renterFileHandler handles POST requests to the /renter/file/:siapath API endpoint.
func (api *API) renterFileHandlerPOST(w http.ResponseWriter, req *http.Request, ps httprouter.Params) {
	newTrackingPath := req.FormValue("trackingpath")
	stuck := req.FormValue("stuck")
	siaPath, err := modules.NewSiaPath(ps.ByName("siapath"))
	if err != nil {
		WriteError(w, Error{"unable to parse siapath" + err.Error()}, http.StatusBadRequest)
		return
	}
	siaPath, err = rebaseInputSiaPath(siaPath)
	if err != nil {
		WriteError(w, Error{err.Error()}, http.StatusBadRequest)
		return
	}
	// Handle changing the tracking path of a file.
	if newTrackingPath != "" {
		if err := api.renter.SetFileTrackingPath(siaPath, newTrackingPath); err != nil {
			WriteError(w, Error{fmt.Sprintf("unable set tracking path: %v", err)}, http.StatusBadRequest)
			return
		}
	}
	// Handle changing the 'stuck' status of a file.
	if stuck != "" {
		s, err := strconv.ParseBool(stuck)
		if err != nil {
			WriteError(w, Error{"unable to parse 'stuck' arg"}, http.StatusBadRequest)
			return
		}
		if err := api.renter.SetFileStuck(siaPath, s); err != nil {
			WriteError(w, Error{"failed to change file 'stuck' status: " + err.Error()}, http.StatusBadRequest)
			return
		}
	}
	WriteSuccess(w)
}

// renterFilesHandler handles the API call to list all of the files.
func (api *API) renterFilesHandler(w http.ResponseWriter, req *http.Request, _ httprouter.Params) {
	var c bool
	var err error
	if cached := req.FormValue("cached"); cached != "" {
		c, err = strconv.ParseBool(cached)
		if err != nil {
			WriteError(w, Error{"unable to parse 'cached' arg"}, http.StatusBadRequest)
			return
		}
	}
	files, err := api.renter.FileList(modules.UserSiaPath(), true, c)
	if err != nil {
		WriteError(w, Error{err.Error()}, http.StatusBadRequest)
		return
	}
	files, err = trimSiaDirFolderOnFiles(files...)
	if err != nil {
		WriteError(w, Error{err.Error()}, http.StatusInternalServerError)
		return
	}
	WriteJSON(w, RenterFiles{
		Files: files,
	})
}

// renterPricesHandler reports the expected costs of various actions given the
// renter settings and the set of available hosts.
func (api *API) renterPricesHandler(w http.ResponseWriter, req *http.Request, ps httprouter.Params) {
	allowance := modules.Allowance{}
	// Scan the allowance amount. (optional parameter)
	if f := req.FormValue("funds"); f != "" {
		funds, ok := scanAmount(f)
		if !ok {
			WriteError(w, Error{"unable to parse funds"}, http.StatusBadRequest)
			return
		}
		allowance.Funds = funds
	}
	// Scan the number of hosts to use. (optional parameter)
	if h := req.FormValue("hosts"); h != "" {
		var hosts uint64
		if _, err := fmt.Sscan(h, &hosts); err != nil {
			WriteError(w, Error{"unable to parse hosts: " + err.Error()}, http.StatusBadRequest)
			return
		} else if hosts != 0 && hosts < requiredHosts {
			WriteError(w, Error{fmt.Sprintf("insufficient number of hosts, need at least %v but have %v", modules.DefaultAllowance.Hosts, hosts)}, http.StatusBadRequest)
			return
		} else {
			allowance.Hosts = hosts
		}
	}
	// Scan the period. (optional parameter)
	if p := req.FormValue("period"); p != "" {
		var period types.BlockHeight
		if _, err := fmt.Sscan(p, &period); err != nil {
			WriteError(w, Error{"unable to parse period: " + err.Error()}, http.StatusBadRequest)
			return
		}
		allowance.Period = types.BlockHeight(period)
	}
	// Scan the renew window. (optional parameter)
	if rw := req.FormValue("renewwindow"); rw != "" {
		var renewWindow types.BlockHeight
		if _, err := fmt.Sscan(rw, &renewWindow); err != nil {
			WriteError(w, Error{"unable to parse renewwindow: " + err.Error()}, http.StatusBadRequest)
			return
		} else if renewWindow != 0 && types.BlockHeight(renewWindow) < requiredRenewWindow {
			WriteError(w, Error{fmt.Sprintf("renew window is too small, must be at least %v blocks but have %v blocks", requiredRenewWindow, renewWindow)}, http.StatusBadRequest)
			return
		} else {
			allowance.RenewWindow = types.BlockHeight(renewWindow)
		}
	}

	// Check for partially set allowance, which can happen since hosts and renew
	// window can be optional fields. Checking here instead of assigning values
	// above so that an empty allowance can still be submitted
	if !reflect.DeepEqual(allowance, modules.Allowance{}) {
		if allowance.Funds.Cmp(types.ZeroCurrency) == 0 {
			WriteError(w, Error{fmt.Sprint("Allowance not set correctly, `funds` parameter left empty")}, http.StatusBadRequest)
			return
		}
		if allowance.Period == 0 {
			WriteError(w, Error{fmt.Sprint("Allowance not set correctly, `period` parameter left empty")}, http.StatusBadRequest)
			return
		}
		if allowance.Hosts == 0 {
			WriteError(w, Error{fmt.Sprint("Allowance not set correctly, `hosts` parameter left empty")}, http.StatusBadRequest)
			return
		}
		if allowance.RenewWindow == 0 {
			WriteError(w, Error{fmt.Sprint("Allowance not set correctly, `renewwindow` parameter left empty")}, http.StatusBadRequest)
			return
		}
	}

	estimate, a, err := api.renter.PriceEstimation(allowance)
	if err != nil {
		WriteError(w, Error{err.Error()}, http.StatusBadRequest)
		return
	}
	WriteJSON(w, RenterPricesGET{
		RenterPriceEstimation: estimate,
		Allowance:             a,
	})
}

// renterDeleteHandler handles the API call to delete a file entry from the
// renter.
func (api *API) renterDeleteHandler(w http.ResponseWriter, req *http.Request, ps httprouter.Params) {
	siaPath, err := modules.NewSiaPath(ps.ByName("siapath"))
	if err != nil {
		WriteError(w, Error{err.Error()}, http.StatusBadRequest)
		return
	}
	siaPath, err = rebaseInputSiaPath(siaPath)
	if err != nil {
		WriteError(w, Error{err.Error()}, http.StatusBadRequest)
		return
	}
	err = api.renter.DeleteFile(siaPath)
	if err != nil {
		WriteError(w, Error{err.Error()}, http.StatusBadRequest)
		return
	}

	WriteSuccess(w)
}

// renterCancelDownloadHandler handles the API call to cancel a download.
func (api *API) renterCancelDownloadHandler(w http.ResponseWriter, req *http.Request, ps httprouter.Params) {
	// Get the id.
	id := modules.DownloadID(req.FormValue("id"))
	if id == "" {
		WriteError(w, Error{"id not specified"}, http.StatusBadRequest)
		return
	}
	// Get the download from the map and delete it.
	api.downloadMu.Lock()
	cancel, ok := api.downloads[id]
	delete(api.downloads, id)
	api.downloadMu.Unlock()
	if !ok {
		WriteError(w, Error{"download for id not found"}, http.StatusBadRequest)
		return
	}
	// Cancel download and delete it from the map.
	cancel()
	WriteSuccess(w)
}

// renterDownloadHandler handles the API call to download a file.
func (api *API) renterDownloadHandler(w http.ResponseWriter, req *http.Request, ps httprouter.Params) {
	params, err := parseDownloadParameters(w, req, ps)
	if err != nil {
		WriteError(w, Error{err.Error()}, http.StatusBadRequest)
		return
	}
	var id modules.DownloadID
	var start func() error
	if params.Async {
		var cancel func()
		id, start, cancel, err = api.renter.DownloadAsync(params, func(_ error) error {
			api.downloadMu.Lock()
			delete(api.downloads, id)
			api.downloadMu.Unlock()
			return nil
		})
		// Add download to API's map for cancellation.
		if err == nil {
			api.downloadMu.Lock()
			api.downloads[id] = cancel
			api.downloadMu.Unlock()
		}
	} else {
		id, start, err = api.renter.Download(params)
	}
	if err != nil {
		WriteError(w, Error{"download creation failed: " + err.Error()}, http.StatusInternalServerError)
		return
	}
	// Set ID before starting download.
	w.Header().Set("ID", string(id))
	// Start download.
	if err := start(); err != nil {
		WriteError(w, Error{"download failed: " + err.Error()}, http.StatusInternalServerError)
		return
	}
	if params.Httpwriter == nil {
		// `httpresp=true` causes writes to w before this line is run, automatically
		// adding `200 Status OK` code to response. Calling this results in a
		// multiple calls to WriteHeaders() errors.
		WriteSuccess(w)
		return
	}
}

// renterDownloadAsyncHandler handles the API call to download a file asynchronously.
func (api *API) renterDownloadAsyncHandler(w http.ResponseWriter, req *http.Request, ps httprouter.Params) {
	req.ParseForm()
	req.Form.Set("async", "true")
	api.renterDownloadHandler(w, req, ps)
}

// parseDownloadParameters parses the download parameters passed to the
// /renter/download endpoint. Validation of these parameters is done by the
// renter.
func parseDownloadParameters(w http.ResponseWriter, req *http.Request, ps httprouter.Params) (modules.RenterDownloadParameters, error) {
	destination := req.FormValue("destination")

	// The offset and length in bytes.
	offsetparam := req.FormValue("offset")
	lengthparam := req.FormValue("length")

	// Determines whether the response is written to response body.
	httprespparam := req.FormValue("httpresp")

	// Determines whether to return on completion of download or straight away.
	// If httprespparam is present, this parameter is ignored.
	asyncparam := req.FormValue("async")

	// disablelocalfetchparam determines whether downloads will be fetched from
	// disk if available.
	disablelocalfetchparam := req.FormValue("disablelocalfetch")

	// Parse the offset and length parameters.
	var offset, length uint64
	if len(offsetparam) > 0 {
		_, err := fmt.Sscan(offsetparam, &offset)
		if err != nil {
			return modules.RenterDownloadParameters{}, errors.AddContext(err, "could not decode the offset as uint64")
		}
	}
	if len(lengthparam) > 0 {
		_, err := fmt.Sscan(lengthparam, &length)
		if err != nil {
			return modules.RenterDownloadParameters{}, errors.AddContext(err, "could not decode the offset as uint64")
		}
	}

	// Parse the httpresp parameter.
	httpresp, err := scanBool(httprespparam)
	if err != nil {
		return modules.RenterDownloadParameters{}, errors.AddContext(err, "httpresp parameter could not be parsed")
	}

	// Parse the async parameter.
	async, err := scanBool(asyncparam)
	if err != nil {
		return modules.RenterDownloadParameters{}, errors.AddContext(err, "async parameter could not be parsed")
	}

	siaPath, err := modules.NewSiaPath(ps.ByName("siapath"))
	if err != nil {
		return modules.RenterDownloadParameters{}, errors.AddContext(err, "error parsing the siapath")
	}
	siaPath, err = rebaseInputSiaPath(siaPath)
	if err != nil {
		return modules.RenterDownloadParameters{}, err
	}

	var disableLocalFetch bool
	if disablelocalfetchparam != "" {
		disableLocalFetch, err = scanBool(disablelocalfetchparam)
		if err != nil {
			return modules.RenterDownloadParameters{}, errors.AddContext(err, "error parsing the disablelocalfetch flag")
		}
	}

	dp := modules.RenterDownloadParameters{
		Destination:      destination,
		DisableDiskFetch: disableLocalFetch,
		Async:            async,
		Length:           length,
		Offset:           offset,
		SiaPath:          siaPath,
	}
	if httpresp {
		dp.Httpwriter = w
	}

	return dp, nil
}

// renterSialinkHandlerGET accepts a sialink as input and will stream the data
// from the sialink out of the response body as output.
func (api *API) renterSialinkHandlerGET(w http.ResponseWriter, req *http.Request, ps httprouter.Params) {
	sialink := modules.Sialink(ps.ByName("sialink"))
	metadata, streamer, err := api.renter.DownloadSialink(sialink)
	if err != nil {
		WriteError(w, Error{fmt.Sprintf("failed to fetch sialink: %v", err)}, http.StatusInternalServerError)
		return
	}
	http.ServeContent(w, req, metadata.Name, time.Time{}, streamer)
}

// renterLinkfileHandlerPOST accepts some data and some metadata and then turns
// that into a sialink, which is returned to the caller.
func (api *API) renterLinkfileHandlerPOST(w http.ResponseWriter, req *http.Request, ps httprouter.Params) {
	// Parse out the intended siapath.
	siaPathStr := ps.ByName("siapath")
	siaPath, err := modules.LinkfileSiaFolder.Join(siaPathStr)
	if err != nil {
		WriteError(w, Error{"invalid siapath provided: " + err.Error()}, http.StatusBadRequest)
		return
	}

	// Parse the query params.
	queryForm, err := url.ParseQuery(req.URL.RawQuery)
	if err != nil {
		WriteError(w, Error{"failed to parse query params"}, http.StatusBadRequest)
		return
	}

	// Check whether existing file should be overwritten
	force := false
	if f := queryForm.Get("force"); f != "" {
		force, err = strconv.ParseBool(f)
		if err != nil {
			WriteError(w, Error{"unable to parse 'force' parameter: " + err.Error()}, http.StatusBadRequest)
			return
		}
	}

	// Check whether the redundancy has been set.
	redundancy := uint8(0)
	if rStr := queryForm.Get("redundancy"); rStr != "" {
		if _, err := fmt.Sscan(rStr, &redundancy); err != nil {
			WriteError(w, Error{"unable to parse redundancy: " + err.Error()}, http.StatusBadRequest)
			return
		}
	}

	// Call the renter to upload the linkfile and create a sialink.
	name := queryForm.Get("name")
	modeStr := queryForm.Get("mode")
	var mode os.FileMode
	if modeStr != "" {
		_, err := fmt.Sscanf(modeStr, "%o", &mode)
		if err != nil {
			WriteError(w, Error{fmt.Sprintf("failed to parse file mode: %v", err)}, http.StatusBadRequest)
			return
		}
	}
	createTimeStr := queryForm.Get("createtime")
	var createTime int64
	if createTimeStr != "" {
		_, err := fmt.Sscan(createTimeStr, &createTime)
		if err != nil {
			WriteError(w, Error{fmt.Sprintf("failed to parse file create time: %v", err)}, http.StatusBadRequest)
			return
		}
	}
	lfm := modules.LinkfileMetadata{
		Name:       name,
		Mode:       mode,
		CreateTime: createTime,
	}
	lup := modules.LinkfileUploadParameters{
		SiaPath:             siaPath,
		Force:               force,
		BaseChunkRedundancy: redundancy,

		FileMetadata: lfm,
	}

	// Check whether this is a streaming upload or a siafile conversion. If no
	// convert path is provided, assume that the req.Body will be used as a
	// streaming upload.
	convertPathStr := queryForm.Get("convertpath")
	if convertPathStr == "" {
		lup.Reader = req.Body
		sialink, err := api.renter.UploadLinkfile(lup)
		if err != nil {
			WriteError(w, Error{fmt.Sprintf("failed to upload linkfile: %v", err)}, http.StatusBadRequest)
			return
		}
		WriteJSON(w, RenterLinkfileHandlerPOST{
			Sialink: sialink,
		})
		return
	}

	// There is a convert path.
	convertPath, err := modules.NewSiaPath(convertPathStr)
	if err != nil {
		WriteError(w, Error{"invalid convertpath provided: " + err.Error()}, http.StatusBadRequest)
		return
	}
	convertPath, err = rebaseInputSiaPath(convertPath)
	if err != nil {
		WriteError(w, Error{"invalid convertpath provided - can't rebase: " + err.Error()}, http.StatusBadRequest)
		return
	}
	sialink, err := api.renter.CreateSialinkFromSiafile(lup, convertPath)
	if err != nil {
		WriteError(w, Error{fmt.Sprintf("failed to convert siafile to linkfile: %v", err)}, http.StatusBadRequest)
		return
	}
	WriteJSON(w, RenterLinkfileHandlerPOST{
		Sialink: sialink,
	})
}

// renterStreamHandler handles downloads from the /renter/stream endpoint
func (api *API) renterStreamHandler(w http.ResponseWriter, req *http.Request, ps httprouter.Params) {
	siaPath, err := modules.NewSiaPath(ps.ByName("siapath"))
	if err != nil {
		WriteError(w, Error{err.Error()}, http.StatusBadRequest)
		return
	}
	siaPath, err = rebaseInputSiaPath(siaPath)
	if err != nil {
		WriteError(w, Error{err.Error()}, http.StatusBadRequest)
		return
	}
	disablelocalfetchparam := req.FormValue("disablelocalfetch")
	var disableLocalFetch bool
	if disablelocalfetchparam != "" {
		disableLocalFetch, err = scanBool(disablelocalfetchparam)
		if err != nil {
			err = errors.AddContext(err, "error parsing the disablelocalfetch flag")
			WriteError(w, Error{err.Error()}, http.StatusBadRequest)
			return
		}
	}
	fileName, streamer, err := api.renter.Streamer(siaPath, disableLocalFetch)
	if err != nil {
		WriteError(w, Error{fmt.Sprintf("failed to create download streamer: %v", err)},
			http.StatusInternalServerError)
		return
	}
	defer streamer.Close()
	http.ServeContent(w, req, fileName, time.Time{}, streamer)
}

// renterStreamFromSiaFileHandler handles streaming a file using a zipped
// siafile.
func (api *API) renterStreamFromSiaFileHandler(w http.ResponseWriter, req *http.Request, ps httprouter.Params) {
	// TODO: Need to put safties in place to ensure that someone can't provide a
	// file which is too large. On the other hand, maybe that's something that
	// should be handled by the frontend?
	//
	// TODO: Should we be setting the content length header somewhere?

	// Read the whole request body into memory so that we can try twice - once
	// as a gzipped archive, and once as a normal siafile. NewBuffer takes
	// control of the underlying []byte, so two clean copies need to be made.
	//
	// TODO: I'm sure there's a cleaner way to do this. The only reason we need
	// to read the thing into memory before creating to buffers is because we
	// don't know if it's a gzipped archive or a siafile.
	fullBody, err := ioutil.ReadAll(req.Body)
	if err != nil {
		WriteError(w, Error{err.Error()}, http.StatusBadRequest)
		return
	}
	gzipBuf := bytes.NewReader(fullBody)
	siafileBuf := bytes.NewReader(fullBody)

	// Try gzip in a func.
	gzipErr := func() error {
		// Try to read as a gzipped file.
		gzr, err := gzip.NewReader(gzipBuf)
		if err != nil {
			return err
		}
		defer gzr.Close()
		tr := tar.NewReader(gzr)
		// Get first file in archive.
		header, err := tr.Next()
		if err != nil {
			return err
		}
		// Read the file.
		streamer, _, err := api.renter.StreamerFromSnapshot(tr)
		if err != nil {
			return err
		}
		defer streamer.Close()
		w.Header().Set("Content-Name", strings.TrimSuffix(header.Name, modules.SiaFileExtension))
		http.ServeContent(w, req, header.Name, time.Time{}, streamer)
		return nil
	}()
	if gzipErr != nil {
		streamer, siapath, siafileErr := api.renter.StreamerFromSnapshot(siafileBuf)
		if siafileErr != nil {
			err := errors.Compose(gzipErr, siafileErr)
			WriteError(w, Error{"Failed to parse request body: " + err.Error()}, http.StatusBadRequest)
			return
		}
		defer streamer.Close()
		w.Header().Set("Content-Name", strings.TrimSuffix(siapath.Name(), modules.SiaFileExtension))
		http.ServeContent(w, req, siapath.Name(), time.Time{}, streamer)
	}
}

// renterExportHandler handles the API to export a siafile or siadir as an
// archive to either the http response body or a file.
// TODO: support exporting to disk.
func (api *API) renterExportHandler(w http.ResponseWriter, req *http.Request, ps httprouter.Params) {
	siaPath, err := modules.NewSiaPath(ps.ByName("siapath"))
	if err != nil {
		WriteError(w, Error{err.Error()}, http.StatusBadRequest)
		return
	}
	siaPath, err = rebaseInputSiaPath(siaPath)
	if err != nil {
		WriteError(w, Error{err.Error()}, http.StatusBadRequest)
		return
	}
	// Parse the httpresp parameter.
	httpresp, err := scanBool(req.FormValue("httpresp"))
	if err != nil {
		WriteError(w, Error{"httpresp parameter could not be parsed:" + err.Error()}, http.StatusBadRequest)
		return
	}
	if !httpresp {
		WriteError(w, Error{"httpresp=false is not supported yet"}, http.StatusBadRequest)
		return
	}
	if err := api.renter.Export(w, siaPath); err != nil {
		WriteError(w, Error{"Exporting the file/folder failed:" + err.Error()}, http.StatusBadRequest)
		return
	}
}

// renterUploadHandler handles the API call to upload a file.
func (api *API) renterUploadHandler(w http.ResponseWriter, req *http.Request, ps httprouter.Params) {
	// Get the source path.
	source := req.FormValue("source")
	// Source must be absolute path.
	if !filepath.IsAbs(source) {
		WriteError(w, Error{"source must be an absolute path"}, http.StatusBadRequest)
		return
	}
	// Check whether existing file should be overwritten
	var err error
	force := false
	if f := req.FormValue("force"); f != "" {
		force, err = strconv.ParseBool(f)
		if err != nil {
			WriteError(w, Error{"unable to parse 'force' parameter: " + err.Error()}, http.StatusBadRequest)
			return
		}
	}
	// Parse the erasure coder.
	ec, err := parseErasureCodingParameters(req.FormValue("datapieces"), req.FormValue("paritypieces"))
	if err != nil {
		WriteError(w, Error{"unable to parse erasure code settings" + err.Error()}, http.StatusBadRequest)
		return
	}

	// Call the renter to upload the file.
	siaPath, err := modules.NewSiaPath(ps.ByName("siapath"))
	if err != nil {
		WriteError(w, Error{err.Error()}, http.StatusBadRequest)
		return
	}
	siaPath, err = rebaseInputSiaPath(siaPath)
	if err != nil {
		WriteError(w, Error{err.Error()}, http.StatusBadRequest)
		return
	}
	err = api.renter.Upload(modules.FileUploadParams{
		Source:              source,
		SiaPath:             siaPath,
		ErasureCode:         ec,
		Force:               force,
		DisablePartialChunk: true, // TODO: remove this
	})
	if err != nil {
		WriteError(w, Error{"upload failed: " + err.Error()}, http.StatusInternalServerError)
		return
	}
	WriteSuccess(w)
}

// renterUploadReadyHandler handles the API call to check whether or not the
// renter is ready to upload files
func (api *API) renterUploadReadyHandler(w http.ResponseWriter, req *http.Request, _ httprouter.Params) {
	// Gather params
	dataPiecesStr := req.FormValue("datapieces")
	parityPiecesStr := req.FormValue("paritypieces")

	// Check params
	dataPieces, parityPieces, err := parseDataAndParityPieces(dataPiecesStr, parityPiecesStr)
	if err != nil {
		WriteError(w, Error{"failed to parse query params" + err.Error()}, http.StatusBadRequest)
		return
	}
	// Check if we need to set to defaults
	if dataPieces == 0 && parityPieces == 0 {
		dataPieces = renter.DefaultDataPieces
		parityPieces = renter.DefaultParityPieces
	}
	contractsNeeded := dataPieces + parityPieces

	// Get contracts - compare against data and parity pieces
	contracts := api.parseRenterContracts(false, false, false)
	WriteJSON(w, RenterUploadReadyGet{
		Ready:              len(contracts.ActiveContracts) >= contractsNeeded,
		ContractsNeeded:    contractsNeeded,
		NumActiveContracts: len(contracts.ActiveContracts),
		DataPieces:         dataPieces,
		ParityPieces:       parityPieces,
	})
}

// renterUploadsPauseHandler handles the api call to pause the renter's uploads,
// this includes repairs
func (api *API) renterUploadsPauseHandler(w http.ResponseWriter, req *http.Request, _ httprouter.Params) {
	durationStr := req.FormValue("duration")
	duration := renter.DefaultPauseDuration
	var err error
	if durationStr != "" {
		durationInt, err := strconv.ParseUint(durationStr, 10, 64)
		if err != nil {
			WriteError(w, Error{"failed to parse duration:" + err.Error()}, http.StatusBadRequest)
			return
		}
		duration = time.Second * time.Duration(durationInt)
	}

	err = api.renter.PauseRepairsAndUploads(duration)
	if err != nil {
		WriteError(w, Error{"failed to pause uploads:" + err.Error()}, http.StatusBadRequest)
		return
	}
	WriteSuccess(w)
}

// renterUploadsResumeHandler handles the api call to resume the renter's
// uploads, this includes repairs
func (api *API) renterUploadsResumeHandler(w http.ResponseWriter, _ *http.Request, _ httprouter.Params) {
	err := api.renter.ResumeRepairsAndUploads()
	if err != nil {
		WriteError(w, Error{"failed to resume uploads:" + err.Error()}, http.StatusBadRequest)
		return
	}
	WriteSuccess(w)
}

// renterUploadStreamHandler handles the API call to upload a file using a
// stream.
func (api *API) renterUploadStreamHandler(w http.ResponseWriter, req *http.Request, ps httprouter.Params) {
	// Parse the query params.
	queryForm, err := url.ParseQuery(req.URL.RawQuery)
	if err != nil {
		WriteError(w, Error{"failed to parse query params"}, http.StatusBadRequest)
		return
	}
	// Check whether existing file should be overwritten
	force := false
	if f := queryForm.Get("force"); f != "" {
		force, err = strconv.ParseBool(f)
		if err != nil {
			WriteError(w, Error{"unable to parse 'force' parameter: " + err.Error()}, http.StatusBadRequest)
			return
		}
	}
	// Check whether existing file should be repaired
	repair := false
	if r := queryForm.Get("repair"); r != "" {
		repair, err = strconv.ParseBool(r)
		if err != nil {
			WriteError(w, Error{"unable to parse 'repair' parameter: " + err.Error()}, http.StatusBadRequest)
			return
		}
	}
	// Parse the erasure coder.
	ec, err := parseErasureCodingParameters(queryForm.Get("datapieces"), queryForm.Get("paritypieces"))
	if err != nil && !repair {
		WriteError(w, Error{"unable to parse erasure code settings" + err.Error()}, http.StatusBadRequest)
		return
	}
	if repair && ec != nil {
		WriteError(w, Error{"can't provide erasure code settings when doing a repair"}, http.StatusBadRequest)
		return
	}

	// Call the renter to upload the file.
	siaPath, err := modules.NewSiaPath(ps.ByName("siapath"))
	if err != nil {
		WriteError(w, Error{err.Error()}, http.StatusBadRequest)
		return
	}
	siaPath, err = rebaseInputSiaPath(siaPath)
	if err != nil {
		WriteError(w, Error{err.Error()}, http.StatusBadRequest)
		return
	}
	up := modules.FileUploadParams{
		SiaPath:     siaPath,
		ErasureCode: ec,
		Force:       force,
		Repair:      repair,
		CipherType:  crypto.TypeDefaultRenter,
	}
	err = api.renter.UploadStreamFromReader(up, req.Body)
	if err != nil {
		WriteError(w, Error{"upload failed: " + err.Error()}, http.StatusInternalServerError)
		return
	}
	WriteSuccess(w)
}

// renterValidateSiaPathHandler handles the API call that validates a siapath
func (api *API) renterValidateSiaPathHandler(w http.ResponseWriter, _ *http.Request, ps httprouter.Params) {
	// Try and create a new siapath, this will validate the potential siapath
	_, err := modules.NewSiaPath(ps.ByName("siapath"))
	if err != nil {
		WriteError(w, Error{err.Error()}, http.StatusBadRequest)
		return
	}
	WriteSuccess(w)
}

// renterDirHandlerGET handles the API call to query a directory
func (api *API) renterDirHandlerGET(w http.ResponseWriter, req *http.Request, ps httprouter.Params) {
	var siaPath modules.SiaPath
	var err error

	// Check whether the user is requesting the directory from the root path.
	var root bool
	rootStr := req.FormValue("root")
	if rootStr != "" {
		root, err = strconv.ParseBool(rootStr)
		if err != nil {
			WriteError(w, Error{"unable to parse 'root' arg"}, http.StatusBadRequest)
			return
		}
	}

	str := ps.ByName("siapath")
	if str == "" || str == "/" {
		siaPath = modules.RootSiaPath()
	} else {
		siaPath, err = modules.NewSiaPath(str)
	}
	if err != nil {
		WriteError(w, Error{err.Error()}, http.StatusBadRequest)
		return
	}

	if !root {
		siaPath, err = rebaseInputSiaPath(siaPath)
		if err != nil {
			WriteError(w, Error{err.Error()}, http.StatusBadRequest)
			return
		}
	}

	directories, err := api.renter.DirList(siaPath)
	if err != nil {
		WriteError(w, Error{"failed to get directory contents:" + err.Error()}, http.StatusInternalServerError)
		return
	}

	if !root {
		directories, err = trimSiaDirFolder(directories...)
		if err != nil {
			WriteError(w, Error{err.Error()}, http.StatusBadRequest)
			return
		}
	}

	files, err := api.renter.FileList(siaPath, false, true)
	if err != nil {
		WriteError(w, Error{"failed to get file infos:" + err.Error()}, http.StatusInternalServerError)
		return
	}

	if !root {
		files, err = trimSiaDirFolderOnFiles(files...)
		if err != nil {
			WriteError(w, Error{err.Error()}, http.StatusBadRequest)
			return
		}
	}

	WriteJSON(w, RenterDirectory{
		Directories: directories,
		Files:       files,
	})
	return
}

// renterDirHandlerPOST handles the API call to create, delete and rename a
// directory
func (api *API) renterDirHandlerPOST(w http.ResponseWriter, req *http.Request, ps httprouter.Params) {
	// Parse action
	action := req.FormValue("action")
	if action == "" {
		WriteError(w, Error{"you must set the action you wish to execute"}, http.StatusInternalServerError)
		return
	}
	// Parse mode
	mode := os.FileMode(modules.DefaultDirPerm)
	if m := req.FormValue("mode"); m != "" {
		mode64, err := strconv.ParseUint(m, 10, 32)
		if err != nil {
			WriteError(w, Error{fmt.Sprintf("failed to parse provided mode '%v'", m)}, http.StatusBadRequest)
			return
		}
		mode = os.FileMode(mode64)
	}
	siaPath, err := modules.NewSiaPath(ps.ByName("siapath"))
	if err != nil {
		WriteError(w, Error{err.Error()}, http.StatusBadRequest)
		return
	}
	siaPath, err = rebaseInputSiaPath(siaPath)
	if err != nil {
		WriteError(w, Error{err.Error()}, http.StatusBadRequest)
		return
	}
	if action == "create" {
		// Call the renter to create directory
		err := api.renter.CreateDir(siaPath, mode)
		if err != nil {
			WriteError(w, Error{"failed to create directory: " + err.Error()}, http.StatusInternalServerError)
			return
		}
		WriteSuccess(w)
		return
	}
	if action == "delete" {
		err := api.renter.DeleteDir(siaPath)
		if err != nil {
			WriteError(w, Error{"failed to delete directory: " + err.Error()}, http.StatusInternalServerError)
			return
		}
		WriteSuccess(w)
		return
	}
	if action == "rename" {
		newSiaPath, err := modules.NewSiaPath(req.FormValue("newsiapath"))
		if err != nil {
			WriteError(w, Error{"failed to parse newsiapath: " + err.Error()}, http.StatusBadRequest)
			return
		}
		newSiaPath, err = rebaseInputSiaPath(newSiaPath)
		if err != nil {
			WriteError(w, Error{err.Error()}, http.StatusBadRequest)
			return
		}
		err = api.renter.RenameDir(siaPath, newSiaPath)
		if err != nil {
			WriteError(w, Error{"failed to rename directory: " + err.Error()}, http.StatusInternalServerError)
			return
		}
		WriteSuccess(w)
		return
	}

	// Report that no calls were made
	WriteError(w, Error{"no calls were made, please check your submission and try again"}, http.StatusInternalServerError)
	return
}

// renterContractStatusHandler  handles the API call to check the status of a
// contract monitored by the renter.
func (api *API) renterContractStatusHandler(w http.ResponseWriter, req *http.Request, ps httprouter.Params) {
	var fcID types.FileContractID
	if err := fcID.LoadString(req.FormValue("id")); err != nil {
		WriteError(w, Error{"unable to parse id:" + err.Error()}, http.StatusBadRequest)
		return
	}

	contractStatus, monitoringContract := api.renter.ContractStatus(fcID)
	if !monitoringContract {
		WriteError(w, Error{"renter unaware of contract"}, http.StatusBadRequest)
		return
	}

	WriteJSON(w, contractStatus)
}<|MERGE_RESOLUTION|>--- conflicted
+++ resolved
@@ -1,12 +1,9 @@
 package api
 
 import (
-<<<<<<< HEAD
 	"archive/tar"
 	"bytes"
 	"compress/gzip"
-=======
->>>>>>> 3b956920
 	"fmt"
 	"io/ioutil"
 	"net/http"
