package api

import (
<<<<<<< HEAD
	"archive/tar"
	"bytes"
	"compress/gzip"
=======
	"bytes"
>>>>>>> 0ac371a8
	"fmt"
	"io/ioutil"
	"net/http"
	"net/url"
	"os"
	"path/filepath"
	"reflect"
	"strconv"
	"strings"
	"time"

	"github.com/julienschmidt/httprouter"
	"gitlab.com/NebulousLabs/errors"
	"gitlab.com/NebulousLabs/fastrand"

	"gitlab.com/NebulousLabs/Sia/build"
	"gitlab.com/NebulousLabs/Sia/crypto"
	"gitlab.com/NebulousLabs/Sia/modules"
	"gitlab.com/NebulousLabs/Sia/modules/renter"
	"gitlab.com/NebulousLabs/Sia/modules/renter/contractor"
	"gitlab.com/NebulousLabs/Sia/modules/renter/proto"
	"gitlab.com/NebulousLabs/Sia/modules/renter/siafile"
	"gitlab.com/NebulousLabs/Sia/types"
)

var (
	// requiredHosts specifies the minimum number of hosts that must be set in
	// the renter settings for the renter settings to be valid. This minimum is
	// there to prevent users from shooting themselves in the foot.
	requiredHosts = build.Select(build.Var{
		Standard: uint64(20),
		Dev:      uint64(1),
		Testing:  uint64(1),
	}).(uint64)

	// requiredParityPieces specifies the minimum number of parity pieces that
	// must be used when uploading a file. This minimum exists to prevent users
	// from shooting themselves in the foot.
	requiredParityPieces = build.Select(build.Var{
		Standard: int(12),
		Dev:      int(0),
		Testing:  int(0),
	}).(int)

	// requiredRedundancy specifies the minimum redundancy that will be
	// accepted by the renter when uploading a file. This minimum exists to
	// prevent users from shooting themselves in the foot.
	requiredRedundancy = build.Select(build.Var{
		Standard: float64(2),
		Dev:      float64(1),
		Testing:  float64(1),
	}).(float64)

	// requiredRenewWindow establishes the minimum allowed renew window for the
	// renter settings. This minimum is here to prevent users from shooting
	// themselves in the foot.
	requiredRenewWindow = build.Select(build.Var{
		Standard: types.BlockHeight(288),
		Dev:      types.BlockHeight(1),
		Testing:  types.BlockHeight(1),
	}).(types.BlockHeight)

	// errNeedBothDataAndParityPieces is the error returned when only one of the
	// erasure coding parameters is set
	errNeedBothDataAndParityPieces = errors.New("must provide both the datapieces parameter and the paritypieces parameter if specifying erasure coding parameters")

	// ErrFundsNeedToBeSet is the error returned when the funds are not set for
	// the allowance
	ErrFundsNeedToBeSet = errors.New("funds needs to be set if it hasn't been set before")

	// ErrPeriodNeedToBeSet is the error returned when the period is not set for
	// the allowance
	ErrPeriodNeedToBeSet = errors.New("period needs to be set if it hasn't been set before")
)

type (
	// RenterGET contains various renter metrics.
	RenterGET struct {
		Settings         modules.RenterSettings     `json:"settings"`
		FinancialMetrics modules.ContractorSpending `json:"financialmetrics"`
		CurrentPeriod    types.BlockHeight          `json:"currentperiod"`
		NextPeriod       types.BlockHeight          `json:"nextperiod"`
	}

	// RenterContract represents a contract formed by the renter.
	RenterContract struct {
		// Amount of contract funds that have been spent on downloads.
		DownloadSpending types.Currency `json:"downloadspending"`
		// Block height that the file contract ends on.
		EndHeight types.BlockHeight `json:"endheight"`
		// Fees paid in order to form the file contract.
		Fees types.Currency `json:"fees"`
		// Public key of the host the contract was formed with.
		HostPublicKey types.SiaPublicKey `json:"hostpublickey"`
		// HostVersion is the version of Sia that the host is running
		HostVersion string `json:"hostversion"`
		// ID of the file contract.
		ID types.FileContractID `json:"id"`
		// A signed transaction containing the most recent contract revision.
		LastTransaction types.Transaction `json:"lasttransaction"`
		// Address of the host the file contract was formed with.
		NetAddress modules.NetAddress `json:"netaddress"`
		// Remaining funds left for the renter to spend on uploads & downloads.
		RenterFunds types.Currency `json:"renterfunds"`
		// Size of the file contract, which is typically equal to the number of
		// bytes that have been uploaded to the host.
		Size uint64 `json:"size"`
		// Block height that the file contract began on.
		StartHeight types.BlockHeight `json:"startheight"`
		// Amount of contract funds that have been spent on storage.
		StorageSpending types.Currency `json:"storagespending"`
		// DEPRECATED: This is the exact same value as StorageSpending, but it has
		// incorrect capitalization. This was fixed in 1.3.2, but this field is kept
		// to preserve backwards compatibility on clients who depend on the
		// incorrect capitalization. This field will be removed in the future, so
		// clients should switch to the StorageSpending field (above) with the
		// correct lowercase name.
		StorageSpendingDeprecated types.Currency `json:"StorageSpending,siamismatch"`
		// Total cost to the wallet of forming the file contract.
		TotalCost types.Currency `json:"totalcost"`
		// Amount of contract funds that have been spent on uploads.
		UploadSpending types.Currency `json:"uploadspending"`
		// Signals if contract is good for uploading data
		GoodForUpload bool `json:"goodforupload"`
		// Signals if contract is good for a renewal
		GoodForRenew bool `json:"goodforrenew"`
		// Signals if a contract has been marked as bad
		BadContract bool `json:"badcontract"`
	}

	// RenterContracts contains the renter's contracts.
	RenterContracts struct {
		// Compatibility Fields
		Contracts         []RenterContract `json:"contracts"`
		InactiveContracts []RenterContract `json:"inactivecontracts"`

		// Current Fields
		ActiveContracts           []RenterContract              `json:"activecontracts"`
		PassiveContracts          []RenterContract              `json:"passivecontracts"`
		RefreshedContracts        []RenterContract              `json:"refreshedcontracts"`
		DisabledContracts         []RenterContract              `json:"disabledcontracts"`
		ExpiredContracts          []RenterContract              `json:"expiredcontracts"`
		ExpiredRefreshedContracts []RenterContract              `json:"expiredrefreshedcontracts"`
		RecoverableContracts      []modules.RecoverableContract `json:"recoverablecontracts"`
	}

	// RenterDirectory lists the files and directories contained in the queried
	// directory
	RenterDirectory struct {
		Directories []modules.DirectoryInfo `json:"directories"`
		Files       []modules.FileInfo      `json:"files"`
	}

	// RenterDownloadQueue contains the renter's download queue.
	RenterDownloadQueue struct {
		Downloads []DownloadInfo `json:"downloads"`
	}

	// RenterFile lists the file queried.
	RenterFile struct {
		File modules.FileInfo `json:"file"`
	}

	// RenterFiles lists the files known to the renter.
	RenterFiles struct {
		Files []modules.FileInfo `json:"files"`
	}

	// RenterFuseInfo contains information about mounted fuse filesystems.
	RenterFuseInfo struct {
		MountPoints []modules.MountInfo `json:"mountpoints"`
	}

	// RenterLoad lists files that were loaded into the renter.
	RenterLoad struct {
		FilesAdded []string `json:"filesadded"`
	}

	// RenterPricesGET lists the data that is returned when a GET call is made
	// to /renter/prices.
	RenterPricesGET struct {
		modules.RenterPriceEstimation
		modules.Allowance
	}
	// RenterRecoveryStatusGET returns information about potential contract
	// recovery scans.
	RenterRecoveryStatusGET struct {
		ScanInProgress bool              `json:"scaninprogress"`
		ScannedHeight  types.BlockHeight `json:"scannedheight"`
	}
	// RenterShareASCII contains an ASCII-encoded .sia file.
	RenterShareASCII struct {
		ASCIIsia string `json:"asciisia"`
	}

	// RenterUploadedBackup describes an uploaded backup.
	RenterUploadedBackup struct {
		Name           string          `json:"name"`
		CreationDate   types.Timestamp `json:"creationdate"`
		Size           uint64          `json:"size"`
		UploadProgress float64         `json:"uploadprogress"`
	}

	// RenterBackupsGET lists the renter's uploaded backups, as well as the
	// set of contracts storing all known backups.
	RenterBackupsGET struct {
		Backups       []RenterUploadedBackup `json:"backups"`
		SyncedHosts   []types.SiaPublicKey   `json:"syncedhosts"`
		UnsyncedHosts []types.SiaPublicKey   `json:"unsyncedhosts"`
	}

	// RenterUploadReadyGet lists the upload ready status of the renter
	RenterUploadReadyGet struct {
		// Ready indicates whether of not the renter is ready to successfully
		// upload to full redundancy based on the erasure coding provided and
		// the number of contracts
		Ready bool `json:"ready"`

		// Contract information
		ContractsNeeded    int `json:"contractsneeded"`
		NumActiveContracts int `json:"numactivecontracts"`

		// Erasure Coding information
		DataPieces   int `json:"datapieces"`
		ParityPieces int `json:"paritypieces"`
	}

	// DownloadInfo contains all client-facing information of a file.
	DownloadInfo struct {
		Destination     string          `json:"destination"`     // The destination of the download.
		DestinationType string          `json:"destinationtype"` // Can be "file", "memory buffer", or "http stream".
		Filesize        uint64          `json:"filesize"`        // DEPRECATED. Same as 'Length'.
		Length          uint64          `json:"length"`          // The length requested for the download.
		Offset          uint64          `json:"offset"`          // The offset within the siafile requested for the download.
		SiaPath         modules.SiaPath `json:"siapath"`         // The siapath of the file used for the download.

		Completed            bool      `json:"completed"`            // Whether or not the download has completed.
		EndTime              time.Time `json:"endtime"`              // The time when the download fully completed.
		Error                string    `json:"error"`                // Will be the empty string unless there was an error.
		Received             uint64    `json:"received"`             // Amount of data confirmed and decoded.
		StartTime            time.Time `json:"starttime"`            // The time when the download was started.
		StartTimeUnix        int64     `json:"starttimeunix"`        // The time when the download was started in unix format.
		TotalDataTransferred uint64    `json:"totaldatatransferred"` // The total amount of data transferred, including negotiation, overdrive etc.
	}

	// RenterLinkfileHandlerPOST is the response that the api returns after the
	// /renter/linkfile/ POST endpoint has been used.
	RenterLinkfileHandlerPOST struct {
		Sialink string `json:"sialink"`
	}
)

// rebaseInputSiaPath rebases the SiaPath provided by the user to one that is
// prefix by the user's home directory.
func rebaseInputSiaPath(siaPath modules.SiaPath) (modules.SiaPath, error) {
	// Prepend the provided siapath with the /home/siafiles dir.
	if siaPath.IsRoot() {
		return modules.UserSiaPath(), nil
	}
	return modules.UserSiaPath().Join(siaPath.String())
}

// trimSiaDirFolder is a helper method to trim /home/siafiles off of the
// siapaths of the dirinfos since the user expects a path relative to
// /home/siafiles and not relative to root.
func trimSiaDirFolder(dis ...modules.DirectoryInfo) (_ []modules.DirectoryInfo, err error) {
	for i := range dis {
		dis[i].SiaPath, err = dis[i].SiaPath.Rebase(modules.UserSiaPath(), modules.RootSiaPath())
		if err != nil {
			return nil, err
		}
	}
	return dis, nil
}

// trimSiaDirFolderOnFiles is a helper method to trim /home/siafiles off of the
// siapaths of the fileinfos since the user expects a path relative to
// /home/siafiles and not relative to root.
func trimSiaDirFolderOnFiles(fis ...modules.FileInfo) (_ []modules.FileInfo, err error) {
	for i := range fis {
		fis[i].SiaPath, err = fis[i].SiaPath.Rebase(modules.UserSiaPath(), modules.RootSiaPath())
		if err != nil {
			return nil, err
		}
	}
	return fis, nil
}

// trimSiaDirInfo is a helper method to trim /home/siafiles off of the
// siapaths of the fileinfos since the user expects a path relative to
// /home/siafiles and not relative to root.
func trimDownloadInfo(dis ...modules.DownloadInfo) (_ []modules.DownloadInfo, err error) {
	for i := range dis {
		dis[i].SiaPath, err = dis[i].SiaPath.Rebase(modules.UserSiaPath(), modules.RootSiaPath())
		if err != nil {
			return nil, err
		}
	}
	return dis, nil
}

// renterBackupsHandlerGET handles the API calls to /renter/backups.
func (api *API) renterBackupsHandlerGET(w http.ResponseWriter, req *http.Request, _ httprouter.Params) {
	backups, syncedHosts, err := api.renter.UploadedBackups()
	if err != nil {
		WriteError(w, Error{err.Error()}, http.StatusBadRequest)
		return
	}
	var unsyncedHosts []types.SiaPublicKey
outer:
	for _, c := range api.renter.Contracts() {
		for _, h := range syncedHosts {
			if c.HostPublicKey.Equals(h) {
				continue outer
			}
		}
		unsyncedHosts = append(unsyncedHosts, c.HostPublicKey)
	}

	// if requested, fetch the backups stored on a specific host
	if req.FormValue("host") != "" {
		var hostKey types.SiaPublicKey
		hostKey.LoadString(req.FormValue("host"))
		if hostKey.Key == nil {
			WriteError(w, Error{"invalid host public key"}, http.StatusBadRequest)
			return
		}
		backups, err = api.renter.BackupsOnHost(hostKey)
		if err != nil {
			WriteError(w, Error{err.Error()}, http.StatusBadRequest)
			return
		}
	}

	rups := make([]RenterUploadedBackup, len(backups))
	for i, b := range backups {
		rups[i] = RenterUploadedBackup{
			Name:           b.Name,
			CreationDate:   b.CreationDate,
			Size:           b.Size,
			UploadProgress: b.UploadProgress,
		}
	}
	WriteJSON(w, RenterBackupsGET{
		Backups:       rups,
		SyncedHosts:   syncedHosts,
		UnsyncedHosts: unsyncedHosts,
	})
}

// renterBackupsCreateHandlerPOST handles the API calls to /renter/backups/create
func (api *API) renterBackupsCreateHandlerPOST(w http.ResponseWriter, req *http.Request, _ httprouter.Params) {
	// Check that a name was specified.
	name := req.FormValue("name")
	if name == "" {
		WriteError(w, Error{"name not specified"}, http.StatusBadRequest)
		return
	}

	// Write the backup to a temporary file and delete it after uploading.
	tmpDir, err := ioutil.TempDir("", "sia-backup")
	if err != nil {
		WriteError(w, Error{err.Error()}, http.StatusBadRequest)
		return
	}
	defer os.RemoveAll(tmpDir)
	backupPath := filepath.Join(tmpDir, name)

	// Get the wallet seed.
	ws, _, err := api.wallet.PrimarySeed()
	if err != nil {
		WriteError(w, Error{"failed to get wallet's primary seed"}, http.StatusInternalServerError)
		return
	}
	// Derive the renter seed and wipe the memory once we are done using it.
	rs := proto.DeriveRenterSeed(ws)
	defer fastrand.Read(rs[:])
	// Derive the secret and wipe it afterwards.
	secret := crypto.HashAll(rs, modules.BackupKeySpecifier)
	defer fastrand.Read(secret[:])
	// Create the backup.
	if err := api.renter.CreateBackup(backupPath, secret[:32]); err != nil {
		WriteError(w, Error{"failed to create backup: " + err.Error()}, http.StatusBadRequest)
		return
	}
	// Upload the backup.
	if err := api.renter.UploadBackup(backupPath, name); err != nil {
		WriteError(w, Error{"failed to upload backup: " + err.Error()}, http.StatusBadRequest)
		return
	}
	WriteSuccess(w)
}

// renterBackupsRestoreHandlerGET handles the API calls to /renter/backups/restore
func (api *API) renterBackupsRestoreHandlerGET(w http.ResponseWriter, req *http.Request, _ httprouter.Params) {
	// Check that a name was specified.
	name := req.FormValue("name")
	if name == "" {
		WriteError(w, Error{"name not specified"}, http.StatusBadRequest)
		return
	}
	// Write the backup to a temporary file and delete it after loading.
	tmpDir, err := ioutil.TempDir("", "sia-backup")
	if err != nil {
		WriteError(w, Error{err.Error()}, http.StatusBadRequest)
		return
	}
	defer os.RemoveAll(tmpDir)
	backupPath := filepath.Join(tmpDir, name)
	if err := api.renter.DownloadBackup(backupPath, name); err != nil {
		WriteError(w, Error{"failed to download backup: " + err.Error()}, http.StatusBadRequest)
		return
	}
	// Get the wallet seed.
	ws, _, err := api.wallet.PrimarySeed()
	if err != nil {
		WriteError(w, Error{"failed to get wallet's primary seed"}, http.StatusInternalServerError)
		return
	}
	// Derive the renter seed and wipe the memory once we are done using it.
	rs := proto.DeriveRenterSeed(ws)
	defer fastrand.Read(rs[:])
	// Derive the secret and wipe it afterwards.
	secret := crypto.HashAll(rs, modules.BackupKeySpecifier)
	defer fastrand.Read(secret[:])
	// Load the backup.
	if err := api.renter.LoadBackup(backupPath, secret[:32]); err != nil {
		WriteError(w, Error{"failed to load backup: " + err.Error()}, http.StatusBadRequest)
		return
	}
	WriteSuccess(w)
}

// renterBackupHandlerPOST handles the API calls to /renter/backup
func (api *API) renterBackupHandlerPOST(w http.ResponseWriter, req *http.Request, _ httprouter.Params) {
	// Check that destination was specified.
	dst := req.FormValue("destination")
	if dst == "" {
		WriteError(w, Error{"destination not specified"}, http.StatusBadRequest)
		return
	}
	// The destination needs to be an absolute path.
	if !filepath.IsAbs(dst) {
		WriteError(w, Error{"destination must be an absolute path"}, http.StatusBadRequest)
		return
	}
	// Get the wallet seed.
	ws, _, err := api.wallet.PrimarySeed()
	if err != nil {
		WriteError(w, Error{"failed to get wallet's primary seed"}, http.StatusInternalServerError)
		return
	}
	// Derive the renter seed and wipe the memory once we are done using it.
	rs := proto.DeriveRenterSeed(ws)
	defer fastrand.Read(rs[:])
	// Derive the secret and wipe it afterwards.
	secret := crypto.HashAll(rs, modules.BackupKeySpecifier)
	defer fastrand.Read(secret[:])
	// Create the backup.
	if err := api.renter.CreateBackup(dst, secret[:32]); err != nil {
		WriteError(w, Error{"failed to create backup: " + err.Error()}, http.StatusBadRequest)
		return
	}
	WriteSuccess(w)
}

// renterBackupHandlerPOST handles the API calls to /renter/recoverbackup
func (api *API) renterLoadBackupHandlerPOST(w http.ResponseWriter, req *http.Request, _ httprouter.Params) {
	// Check that source was specified.
	src := req.FormValue("source")
	if src == "" {
		WriteError(w, Error{"source not specified"}, http.StatusBadRequest)
		return
	}
	// The source needs to be an absolute path.
	if !filepath.IsAbs(src) {
		WriteError(w, Error{"source must be an absolute path"}, http.StatusBadRequest)
		return
	}
	// Get the wallet seed.
	ws, _, err := api.wallet.PrimarySeed()
	if err != nil {
		WriteError(w, Error{"failed to get wallet's primary seed"}, http.StatusInternalServerError)
		return
	}
	// Derive the renter seed and wipe the memory once we are done using it.
	rs := proto.DeriveRenterSeed(ws)
	defer fastrand.Read(rs[:])
	// Derive the secret and wipe it afterwards.
	secret := crypto.HashAll(rs, modules.BackupKeySpecifier)
	defer fastrand.Read(secret[:])
	// Load the backup.
	if err := api.renter.LoadBackup(src, secret[:32]); err != nil {
		WriteError(w, Error{"failed to load backup: " + err.Error()}, http.StatusBadRequest)
		return
	}
	WriteSuccess(w)
}

// parseErasureCodingParameters parses the supplied string values and creates
// an erasure coder. If values haven't been supplied it will fill in sane
// defaults.
func parseErasureCodingParameters(strDataPieces, strParityPieces string) (modules.ErasureCoder, error) {
	// Parse data and parity pieces
	dataPieces, parityPieces, err := parseDataAndParityPieces(strDataPieces, strParityPieces)
	if err != nil {
		return nil, err
	}

	// Check if data and parity pieces were set
	if dataPieces == 0 && parityPieces == 0 {
		return nil, nil
	}

	// Verify that sane values for parityPieces and redundancy are being
	// supplied.
	if parityPieces < requiredParityPieces {
		err := fmt.Errorf("a minimum of %v parity pieces is required, but %v parity pieces requested", parityPieces, requiredParityPieces)
		return nil, err
	}
	redundancy := float64(dataPieces+parityPieces) / float64(dataPieces)
	if float64(dataPieces+parityPieces)/float64(dataPieces) < requiredRedundancy {
		err := fmt.Errorf("a redundancy of %.2f is required, but redundancy of %.2f supplied", redundancy, requiredRedundancy)
		return nil, err
	}

	// Create the erasure coder.
	return siafile.NewRSSubCode(dataPieces, parityPieces, crypto.SegmentSize)
}

// parseDataAndParityPieces parse the numeric values for dataPieces and
// parityPieces from the input strings
func parseDataAndParityPieces(strDataPieces, strParityPieces string) (dataPieces, parityPieces int, err error) {
	// Check that both values have been supplied.
	if (strDataPieces == "") != (strParityPieces == "") {
		return 0, 0, errNeedBothDataAndParityPieces
	}

	// Check for blank strings.
	if strDataPieces == "" && strParityPieces == "" {
		return 0, 0, nil
	}

	// Parse dataPieces and Parity Pieces.
	_, err = fmt.Sscan(strDataPieces, &dataPieces)
	if err != nil {
		err = errors.AddContext(err, "unable to read parameter 'datapieces'")
		return 0, 0, err
	}
	_, err = fmt.Sscan(strParityPieces, &parityPieces)
	if err != nil {
		err = errors.AddContext(err, "unable to read parameter 'paritypieces'")
		return 0, 0, err
	}

	// Check that either both values are zero or neither are zero
	if (dataPieces == 0) != (parityPieces == 0) {
		return 0, 0, errNeedBothDataAndParityPieces
	}

	return dataPieces, parityPieces, nil
}

// renterHandlerGET handles the API call to /renter.
func (api *API) renterHandlerGET(w http.ResponseWriter, req *http.Request, _ httprouter.Params) {
	settings, err := api.renter.Settings()
	if err != nil {
		WriteError(w, Error{"unable able to get renter settings: " + err.Error()}, http.StatusBadRequest)
		return
	}
	spending, err := api.renter.PeriodSpending()
	if err != nil {
		WriteError(w, Error{"unable to get Period Spending: " + err.Error()}, http.StatusBadRequest)
		return
	}
	currentPeriod := api.renter.CurrentPeriod()
	nextPeriod := currentPeriod + settings.Allowance.Period
	WriteJSON(w, RenterGET{
		Settings:         settings,
		FinancialMetrics: spending,
		CurrentPeriod:    currentPeriod,
		NextPeriod:       nextPeriod,
	})
}

// renterHandlerPOST handles the API call to set the Renter's settings. This API
// call handles multiple settings and so each setting is optional on it's own.
// Groups of settings, such as the allowance, have certain requirements if they
// are being set in which case certain fields are no longer optional.
func (api *API) renterHandlerPOST(w http.ResponseWriter, req *http.Request, _ httprouter.Params) {
	// Get the existing settings
	settings, err := api.renter.Settings()
	if err != nil {
		WriteError(w, Error{"unable able to get renter settings: " + err.Error()}, http.StatusBadRequest)
		return
	}

	// Scan for all allowance fields
	var hostsSet, renewWindowSet, expectedStorageSet,
		expectedUploadSet, expectedDownloadSet, expectedRedundancySet, maxPeriodChurnSet bool
	if f := req.FormValue("funds"); f != "" {
		funds, ok := scanAmount(f)
		if !ok {
			WriteError(w, Error{"unable to parse funds"}, http.StatusBadRequest)
			return
		}
		settings.Allowance.Funds = funds
	}
	if h := req.FormValue("hosts"); h != "" {
		var hosts uint64
		if _, err := fmt.Sscan(h, &hosts); err != nil {
			WriteError(w, Error{"unable to parse hosts: " + err.Error()}, http.StatusBadRequest)
			return
		} else if hosts != 0 && hosts < requiredHosts {
			WriteError(w, Error{fmt.Sprintf("insufficient number of hosts, need at least %v but have %v", requiredHosts, hosts)}, http.StatusBadRequest)
			return
		}
		settings.Allowance.Hosts = hosts
		hostsSet = true
	}
	if p := req.FormValue("period"); p != "" {
		var period types.BlockHeight
		if _, err := fmt.Sscan(p, &period); err != nil {
			WriteError(w, Error{"unable to parse period: " + err.Error()}, http.StatusBadRequest)
			return
		}
		settings.Allowance.Period = types.BlockHeight(period)
	}
	if rw := req.FormValue("renewwindow"); rw != "" {
		var renewWindow types.BlockHeight
		if _, err := fmt.Sscan(rw, &renewWindow); err != nil {
			WriteError(w, Error{"unable to parse renewwindow: " + err.Error()}, http.StatusBadRequest)
			return
		} else if renewWindow != 0 && types.BlockHeight(renewWindow) < requiredRenewWindow {
			WriteError(w, Error{fmt.Sprintf("renew window is too small, must be at least %v blocks but have %v blocks", requiredRenewWindow, renewWindow)}, http.StatusBadRequest)
			return
		}
		settings.Allowance.RenewWindow = types.BlockHeight(renewWindow)
		renewWindowSet = true
	}
	if vcipStr := req.FormValue("viewcontractinitialprice"); vcipStr != "" {
		vcip, ok := scanAmount(vcipStr)
		if !ok {
			WriteError(w, Error{"unable to parse viewcontractinitialprice"}, http.StatusBadRequest)
			return
		}
		settings.Allowance.ViewContractInitialPrice = vcip
	}
	if es := req.FormValue("expectedstorage"); es != "" {
		var expectedStorage uint64
		if _, err := fmt.Sscan(es, &expectedStorage); err != nil {
			WriteError(w, Error{"unable to parse expectedStorage: " + err.Error()}, http.StatusBadRequest)
			return
		}
		settings.Allowance.ExpectedStorage = expectedStorage
		expectedStorageSet = true
	}
	if euf := req.FormValue("expectedupload"); euf != "" {
		var expectedUpload uint64
		if _, err := fmt.Sscan(euf, &expectedUpload); err != nil {
			WriteError(w, Error{"unable to parse expectedUpload: " + err.Error()}, http.StatusBadRequest)
			return
		}
		settings.Allowance.ExpectedUpload = expectedUpload
		expectedUploadSet = true
	}
	if edf := req.FormValue("expecteddownload"); edf != "" {
		var expectedDownload uint64
		if _, err := fmt.Sscan(edf, &expectedDownload); err != nil {
			WriteError(w, Error{"unable to parse expectedDownload: " + err.Error()}, http.StatusBadRequest)
			return
		}
		settings.Allowance.ExpectedDownload = expectedDownload
		expectedDownloadSet = true
	}
	if er := req.FormValue("expectedredundancy"); er != "" {
		var expectedRedundancy float64
		if _, err := fmt.Sscan(er, &expectedRedundancy); err != nil {
			WriteError(w, Error{"unable to parse expectedRedundancy: " + err.Error()}, http.StatusBadRequest)
			return
		}
		settings.Allowance.ExpectedRedundancy = expectedRedundancy
		expectedRedundancySet = true
	}
	if mpc := req.FormValue("maxperiodchurn"); mpc != "" {
		var maxPeriodChurn uint64
		if _, err := fmt.Sscan(mpc, &maxPeriodChurn); err != nil {
			WriteError(w, Error{"unable to parse new max churn per period: " + err.Error()}, http.StatusBadRequest)
			return
		}
		settings.Allowance.MaxPeriodChurn = maxPeriodChurn
		maxPeriodChurnSet = true
	}
	if str := req.FormValue("maxrpcprice"); str != "" {
		price, ok := scanAmount(str)
		if !ok {
			WriteError(w, Error{"unable to parse maxrpcprice"}, http.StatusBadRequest)
			return
		}
		settings.Allowance.MaxRPCPrice = price
	}
	if str := req.FormValue("maxcontractprice"); str != "" {
		price, ok := scanAmount(str)
		if !ok {
			WriteError(w, Error{"unable to parse maxcontractprice"}, http.StatusBadRequest)
			return
		}
		settings.Allowance.MaxContractPrice = price
	}
	if str := req.FormValue("maxdownloadbandwidthprice"); str != "" {
		price, ok := scanAmount(str)
		if !ok {
			WriteError(w, Error{"unable to parse maxdownloadbandwidthprice"}, http.StatusBadRequest)
			return
		}
		settings.Allowance.MaxDownloadBandwidthPrice = price
	}
	if str := req.FormValue("maxsectoraccessprice"); str != "" {
		price, ok := scanAmount(str)
		if !ok {
			WriteError(w, Error{"unable to parse maxsectoraccessprice"}, http.StatusBadRequest)
			return
		}
		settings.Allowance.MaxSectorAccessPrice = price
	}
	if str := req.FormValue("maxstorageprice"); str != "" {
		price, ok := scanAmount(str)
		if !ok {
			WriteError(w, Error{"unable to parse maxstorageprice"}, http.StatusBadRequest)
			return
		}
		settings.Allowance.MaxStoragePrice = price
	}
	if str := req.FormValue("maxuploadbandwidthprice"); str != "" {
		price, ok := scanAmount(str)
		if !ok {
			WriteError(w, Error{"unable to parse maxuploadbandwidthprice"}, http.StatusBadRequest)
			return
		}
		settings.Allowance.MaxUploadBandwidthPrice = price
	}

	// Validate any allowance changes. Funds and Period are the only required
	// fields.
	zeroFunds := settings.Allowance.Funds.Cmp(types.ZeroCurrency) == 0
	zeroPeriod := settings.Allowance.Period == 0
	if zeroFunds && zeroPeriod {
		// If both the funds and period are zero then the allowance should be
		// cancelled. Make sure that the rest of the fields are zeroed out
		settings.Allowance = modules.Allowance{}
	} else if !reflect.DeepEqual(settings.Allowance, modules.Allowance{}) {
		// Allowance has been set at least partially. Validate that all fields
		// are set correctly

		// If Funds is still 0 return an error since we need the user to set the
		// period initially
		if zeroFunds {
			WriteError(w, Error{ErrFundsNeedToBeSet.Error()}, http.StatusBadRequest)
			return
		}

		// If Period is still 0 return an error since we need the user to set
		// the period initially
		if zeroPeriod {
			WriteError(w, Error{ErrPeriodNeedToBeSet.Error()}, http.StatusBadRequest)
			return
		}

		// If the user set Hosts to 0 return an error, otherwise if Hosts was
		// not set by the user then set it to the sane default
		if settings.Allowance.Hosts == 0 && hostsSet {
			WriteError(w, Error{contractor.ErrAllowanceNoHosts.Error()}, http.StatusBadRequest)
			return
		} else if settings.Allowance.Hosts == 0 {
			settings.Allowance.Hosts = modules.DefaultAllowance.Hosts
		}

		// If the user set the Renew Window to 0 return an error, otherwise if
		// the Renew Window was not set by the user then set it to the sane
		// default
		if settings.Allowance.RenewWindow == 0 && renewWindowSet {
			WriteError(w, Error{contractor.ErrAllowanceZeroWindow.Error()}, http.StatusBadRequest)
			return
		} else if settings.Allowance.RenewWindow == 0 {
			settings.Allowance.RenewWindow = settings.Allowance.Period / 2
		}

		// If the user set ExpectedStorage to 0 return an error, otherwise if
		// ExpectedStorage was not set by the user then set it to the sane
		// default
		if settings.Allowance.ExpectedStorage == 0 && expectedStorageSet {
			WriteError(w, Error{contractor.ErrAllowanceZeroExpectedStorage.Error()}, http.StatusBadRequest)
			return
		} else if settings.Allowance.ExpectedStorage == 0 {
			settings.Allowance.ExpectedStorage = modules.DefaultAllowance.ExpectedStorage
		}

		// If the user set ExpectedUpload to 0 return an error, otherwise if
		// ExpectedUpload was not set by the user then set it to the sane
		// default
		if settings.Allowance.ExpectedUpload == 0 && expectedUploadSet {
			WriteError(w, Error{contractor.ErrAllowanceZeroExpectedUpload.Error()}, http.StatusBadRequest)
			return
		} else if settings.Allowance.ExpectedUpload == 0 {
			settings.Allowance.ExpectedUpload = modules.DefaultAllowance.ExpectedUpload
		}

		// If the user set ExpectedDownload to 0 return an error, otherwise if
		// ExpectedDownload was not set by the user then set it to the sane
		// default
		if settings.Allowance.ExpectedDownload == 0 && expectedDownloadSet {
			WriteError(w, Error{contractor.ErrAllowanceZeroExpectedDownload.Error()}, http.StatusBadRequest)
			return
		} else if settings.Allowance.ExpectedDownload == 0 {
			settings.Allowance.ExpectedDownload = modules.DefaultAllowance.ExpectedDownload
		}

		// If the user set ExpectedRedundancy to 0 return an error, otherwise if
		// ExpectedRedundancy was not set by the user then set it to the sane
		// default
		if settings.Allowance.ExpectedRedundancy == 0 && expectedRedundancySet {
			WriteError(w, Error{contractor.ErrAllowanceZeroExpectedRedundancy.Error()}, http.StatusBadRequest)
			return
		} else if settings.Allowance.ExpectedRedundancy == 0 {
			settings.Allowance.ExpectedRedundancy = modules.DefaultAllowance.ExpectedRedundancy
		}

		// If the user set MaxPeriodChurn to 0 return an error, otherwise if
		// MaxPeriodChurn was not set by the user then set it to the sane
		// default
		if settings.Allowance.MaxPeriodChurn == 0 && maxPeriodChurnSet {
			WriteError(w, Error{contractor.ErrAllowanceZeroMaxPeriodChurn.Error()}, http.StatusBadRequest)
			return
		} else if settings.Allowance.MaxPeriodChurn == 0 {
			settings.Allowance.MaxPeriodChurn = modules.DefaultAllowance.MaxPeriodChurn
		}
	}

	// Scan the download speed limit. (optional parameter)
	if d := req.FormValue("maxdownloadspeed"); d != "" {
		var downloadSpeed int64
		if _, err := fmt.Sscan(d, &downloadSpeed); err != nil {
			WriteError(w, Error{"unable to parse downloadspeed: " + err.Error()}, http.StatusBadRequest)
			return
		}
		settings.MaxDownloadSpeed = downloadSpeed
	}
	// Scan the upload speed limit. (optional parameter)
	if u := req.FormValue("maxuploadspeed"); u != "" {
		var uploadSpeed int64
		if _, err := fmt.Sscan(u, &uploadSpeed); err != nil {
			WriteError(w, Error{"unable to parse uploadspeed: " + err.Error()}, http.StatusBadRequest)
			return
		}
		settings.MaxUploadSpeed = uploadSpeed
	}

	// Scan the checkforipviolation flag.
	if ipc := req.FormValue("checkforipviolation"); ipc != "" {
		var ipviolationcheck bool
		if _, err := fmt.Sscan(ipc, &ipviolationcheck); err != nil {
			WriteError(w, Error{"unable to parse ipviolationcheck: " + err.Error()}, http.StatusBadRequest)
			return
		}
		settings.IPViolationCheck = ipviolationcheck
	}

	// Set the settings in the renter.
	err = api.renter.SetSettings(settings)
	if err != nil {
		WriteError(w, Error{"unable to set renter settings: " + err.Error()}, http.StatusBadRequest)
		return
	}
	WriteSuccess(w)
}

// renterAllowanceCancelHandlerPOST handles the API call to cancel the Renter's
// allowance
func (api *API) renterAllowanceCancelHandlerPOST(w http.ResponseWriter, _ *http.Request, _ httprouter.Params) {
	// Get the existing settings
	settings, err := api.renter.Settings()
	if err != nil {
		WriteError(w, Error{err.Error()}, http.StatusBadRequest)
		return
	}

	// Set the allownace to nil
	settings.Allowance = modules.Allowance{}

	// Set the settings in the renter.
	err = api.renter.SetSettings(settings)
	if err != nil {
		WriteError(w, Error{err.Error()}, http.StatusBadRequest)
		return
	}
	WriteSuccess(w)
}

// renterContractCancelHandler handles the API call to cancel a specific Renter contract.
func (api *API) renterContractCancelHandler(w http.ResponseWriter, req *http.Request, _ httprouter.Params) {
	var fcid types.FileContractID
	if err := fcid.LoadString(req.FormValue("id")); err != nil {
		WriteError(w, Error{"unable to parse id:" + err.Error()}, http.StatusBadRequest)
		return
	}
	err := api.renter.CancelContract(fcid)
	if err != nil {
		WriteError(w, Error{"unable to cancel contract:" + err.Error()}, http.StatusBadRequest)
		return
	}
	WriteSuccess(w)
}

// renterContractsHandler handles the API call to request the Renter's
// contracts. Active and renewed contracts are returned by default
//
// Contracts are returned for Compatibility and are the contracts returned from
// renter.Contracts()
//
// Inactive contracts are contracts that are not currently being used by the
// renter because they are !goodForRenew, but have endheights that are in the
// future so could potentially become active again
//
// Active contracts are contracts that the renter is actively using to store
// data and can upload, download, and renew. These contracts are GoodForUpload
// and GoodForRenew
//
// Refreshed contracts are contracts that are in the current period and were
// refreshed due to running out of funds. A new contract that replaced a
// refreshed contract can either be in Active or Disabled contracts. These
// contracts are broken out as to not double count the data recorded in the
// contract.
//
// Disabled Contracts are contracts that are no longer active as there are Not
// GoodForUpload and Not GoodForRenew but still have endheights in the current
// period.
//
// Expired contracts are contracts who's endheights are in the past.
//
// ExpiredRefreshed contracts are refreshed contracts who's endheights are in
// the past.
//
// Recoverable contracts are contracts of the renter that are recovered from the
// blockchain by using the renter's seed.
func (api *API) renterContractsHandler(w http.ResponseWriter, req *http.Request, _ httprouter.Params) {
	// Parse flags
	var disabled, inactive, expired, recoverable bool
	var err error
	if s := req.FormValue("disabled"); s != "" {
		disabled, err = scanBool(s)
		if err != nil {
			WriteError(w, Error{"unable to parse disabled:" + err.Error()}, http.StatusBadRequest)
			return
		}
	}
	if s := req.FormValue("inactive"); s != "" {
		inactive, err = scanBool(s)
		if err != nil {
			WriteError(w, Error{"unable to parse inactive:" + err.Error()}, http.StatusBadRequest)
			return
		}
	}
	if s := req.FormValue("expired"); s != "" {
		expired, err = scanBool(s)
		if err != nil {
			WriteError(w, Error{"unable to parse expired:" + err.Error()}, http.StatusBadRequest)
			return
		}
	}
	if s := req.FormValue("recoverable"); s != "" {
		recoverable, err = scanBool(s)
		if err != nil {
			WriteError(w, Error{"unable to parse recoverable:" + err.Error()}, http.StatusBadRequest)
			return
		}
	}

	// Parse the renter's contracts into their appropriate categories
	contracts := api.parseRenterContracts(disabled, inactive, expired)

	// Get recoverable contracts
	var recoverableContracts []modules.RecoverableContract
	if recoverable {
		recoverableContracts = api.renter.RecoverableContracts()
	}
	contracts.RecoverableContracts = recoverableContracts

	WriteJSON(w, contracts)
}

// parseRenterContracts categorized the Renter's contracts from Contracts() and
// OldContracts().
func (api *API) parseRenterContracts(disabled, inactive, expired bool) RenterContracts {
	var rc RenterContracts
	for _, c := range api.renter.Contracts() {
		var size uint64
		if len(c.Transaction.FileContractRevisions) != 0 {
			size = c.Transaction.FileContractRevisions[0].NewFileSize
		}

		// Fetch host address
		var netAddress modules.NetAddress
		hdbe, exists, _ := api.renter.Host(c.HostPublicKey)
		if exists {
			netAddress = hdbe.NetAddress
		}

		// Build the contract.
		contract := RenterContract{
			BadContract:               c.Utility.BadContract,
			DownloadSpending:          c.DownloadSpending,
			EndHeight:                 c.EndHeight,
			Fees:                      c.TxnFee.Add(c.SiafundFee).Add(c.ContractFee),
			GoodForUpload:             c.Utility.GoodForUpload,
			GoodForRenew:              c.Utility.GoodForRenew,
			HostPublicKey:             c.HostPublicKey,
			HostVersion:               hdbe.Version,
			ID:                        c.ID,
			LastTransaction:           c.Transaction,
			NetAddress:                netAddress,
			RenterFunds:               c.RenterFunds,
			Size:                      size,
			StartHeight:               c.StartHeight,
			StorageSpending:           c.StorageSpending,
			StorageSpendingDeprecated: c.StorageSpending,
			TotalCost:                 c.TotalCost,
			UploadSpending:            c.UploadSpending,
		}

		// Determine contract status
		refreshed := api.renter.RefreshedContract(c.ID)
		active := c.Utility.GoodForUpload && c.Utility.GoodForRenew && !refreshed
		passive := !c.Utility.GoodForUpload && c.Utility.GoodForRenew && !refreshed
		disabledContract := disabled && !active && !passive && !refreshed

		// A contract can either be active, passive, refreshed, or disabled
		statusErr := active && passive && refreshed || active && refreshed || active && passive || passive && refreshed
		if statusErr {
			build.Critical("Contract has multiple status types, this should never happen")
		} else if active {
			rc.ActiveContracts = append(rc.ActiveContracts, contract)
		} else if passive {
			rc.PassiveContracts = append(rc.PassiveContracts, contract)
		} else if refreshed {
			rc.RefreshedContracts = append(rc.RefreshedContracts, contract)
		} else if disabledContract {
			rc.DisabledContracts = append(rc.DisabledContracts, contract)
		}

		// Record InactiveContracts and Contracts for compatibility
		if !active && inactive {
			rc.InactiveContracts = append(rc.InactiveContracts, contract)
		}
		rc.Contracts = append(rc.Contracts, contract)
	}

	// Get current block height for reference
	currentPeriod := api.renter.CurrentPeriod()
	for _, c := range api.renter.OldContracts() {
		var size uint64
		if len(c.Transaction.FileContractRevisions) != 0 {
			size = c.Transaction.FileContractRevisions[0].NewFileSize
		}

		// Fetch host address
		var netAddress modules.NetAddress
		hdbe, exists, _ := api.renter.Host(c.HostPublicKey)
		if exists {
			netAddress = hdbe.NetAddress
		}

		// Build contract
		contract := RenterContract{
			BadContract:               c.Utility.BadContract,
			DownloadSpending:          c.DownloadSpending,
			EndHeight:                 c.EndHeight,
			Fees:                      c.TxnFee.Add(c.SiafundFee).Add(c.ContractFee),
			GoodForUpload:             c.Utility.GoodForUpload,
			GoodForRenew:              c.Utility.GoodForRenew,
			HostPublicKey:             c.HostPublicKey,
			HostVersion:               hdbe.Version,
			ID:                        c.ID,
			LastTransaction:           c.Transaction,
			NetAddress:                netAddress,
			RenterFunds:               c.RenterFunds,
			Size:                      size,
			StartHeight:               c.StartHeight,
			StorageSpending:           c.StorageSpending,
			StorageSpendingDeprecated: c.StorageSpending,
			TotalCost:                 c.TotalCost,
			UploadSpending:            c.UploadSpending,
		}

		// Determine contract status
		refreshed := api.renter.RefreshedContract(c.ID)
		currentPeriodContract := c.StartHeight >= currentPeriod
		expiredContract := expired && !currentPeriodContract && !refreshed
		expiredRefreshed := expired && !currentPeriodContract && refreshed
		refreshedContract := refreshed && currentPeriodContract
		disabledContract := disabled && !refreshed && currentPeriodContract

		// A contract can only be refreshed, disabled, expired, or expired refreshed
		if expiredContract {
			rc.ExpiredContracts = append(rc.ExpiredContracts, contract)
		} else if expiredRefreshed {
			rc.ExpiredRefreshedContracts = append(rc.ExpiredRefreshedContracts, contract)
		} else if refreshedContract {
			rc.RefreshedContracts = append(rc.RefreshedContracts, contract)
		} else if disabledContract {
			rc.DisabledContracts = append(rc.DisabledContracts, contract)
		}

		// Record inactive contracts for compatibility
		if inactive && currentPeriodContract {
			rc.InactiveContracts = append(rc.InactiveContracts, contract)
		}
	}

	return rc
}

// renterClearDownloadsHandler handles the API call to request to clear the download queue.
func (api *API) renterClearDownloadsHandler(w http.ResponseWriter, req *http.Request, _ httprouter.Params) {
	var afterTime time.Time
	beforeTime := types.EndOfTime
	beforeStr, afterStr := req.FormValue("before"), req.FormValue("after")
	if beforeStr != "" {
		beforeInt, err := strconv.ParseInt(beforeStr, 10, 64)
		if err != nil {
			WriteError(w, Error{"parsing integer value for parameter `before` failed: " + err.Error()}, http.StatusBadRequest)
			return
		}
		beforeTime = time.Unix(0, beforeInt)
	}
	if afterStr != "" {
		afterInt, err := strconv.ParseInt(afterStr, 10, 64)
		if err != nil {
			WriteError(w, Error{"parsing integer value for parameter `after` failed: " + err.Error()}, http.StatusBadRequest)
			return
		}
		afterTime = time.Unix(0, afterInt)
	}

	err := api.renter.ClearDownloadHistory(afterTime, beforeTime)
	if err != nil {
		WriteError(w, Error{err.Error()}, http.StatusBadRequest)
		return
	}
	WriteSuccess(w)
}

// renterContractorChurnStatus handles the API call to request the churn status
// from the renter's contractor.
func (api *API) renterContractorChurnStatus(w http.ResponseWriter, req *http.Request, _ httprouter.Params) {
	WriteJSON(w, api.renter.ContractorChurnStatus())
}

// renterDownloadsHandler handles the API call to request the download queue.
func (api *API) renterDownloadsHandler(w http.ResponseWriter, _ *http.Request, _ httprouter.Params) {
	var downloads []DownloadInfo
	dis := api.renter.DownloadHistory()
	dis, err := trimDownloadInfo(dis...)
	if err != nil {
		WriteError(w, Error{err.Error()}, http.StatusInternalServerError)
		return
	}
	for _, di := range dis {
		downloads = append(downloads, DownloadInfo{
			Destination:     di.Destination,
			DestinationType: di.DestinationType,
			Filesize:        di.Length,
			Length:          di.Length,
			Offset:          di.Offset,
			SiaPath:         di.SiaPath,

			Completed:            di.Completed,
			EndTime:              di.EndTime,
			Error:                di.Error,
			Received:             di.Received,
			StartTime:            di.StartTime,
			StartTimeUnix:        di.StartTimeUnix,
			TotalDataTransferred: di.TotalDataTransferred,
		})
	}
	WriteJSON(w, RenterDownloadQueue{
		Downloads: downloads,
	})
}

// renterDownloadByUIDHandlerGET handles the API call to /renter/downloadinfo.
func (api *API) renterDownloadByUIDHandlerGET(w http.ResponseWriter, req *http.Request, ps httprouter.Params) {
	uid := strings.TrimPrefix(ps.ByName("uid"), "/")
	di, exists := api.renter.DownloadByUID(modules.DownloadID(uid))
	if !exists {
		WriteError(w, Error{fmt.Sprintf("Download with id '%v' doesn't exist", string(uid))}, http.StatusBadRequest)
		return
	}
	dis, err := trimDownloadInfo(di)
	if err != nil {
		WriteError(w, Error{err.Error()}, http.StatusInternalServerError)
		return
	}
	di = dis[0]
	WriteJSON(w, DownloadInfo{
		Destination:     di.Destination,
		DestinationType: di.DestinationType,
		Filesize:        di.Length,
		Length:          di.Length,
		Offset:          di.Offset,
		SiaPath:         di.SiaPath,

		Completed:            di.Completed,
		EndTime:              di.EndTime,
		Error:                di.Error,
		Received:             di.Received,
		StartTime:            di.StartTime,
		StartTimeUnix:        di.StartTimeUnix,
		TotalDataTransferred: di.TotalDataTransferred,
	})
}

// renterFuseHandlerGET handles the API call to /renter/fuse.
func (api *API) renterFuseHandlerGET(w http.ResponseWriter, req *http.Request, _ httprouter.Params) {
	rfi := RenterFuseInfo{
		MountPoints: api.renter.MountInfo(),
	}
	for i := 0; i < len(rfi.MountPoints); i++ {
		rebased, err := rfi.MountPoints[i].SiaPath.Rebase(modules.UserSiaPath(), modules.RootSiaPath())
		if err != nil {
			WriteError(w, Error{err.Error()}, http.StatusBadRequest)
			return
		}
		rfi.MountPoints[i].SiaPath = rebased
	}

	WriteJSON(w, rfi)
}

// renterFuseMountHandlerPOST handles the API call to /renter/fuse/mount.
func (api *API) renterFuseMountHandlerPOST(w http.ResponseWriter, req *http.Request, _ httprouter.Params) {
	var siaPath modules.SiaPath
	var err error
	spfv := req.FormValue("siapath")
	if spfv == "" {
		siaPath = modules.RootSiaPath()
	} else {
		siaPath, err = modules.NewSiaPath(spfv)
		if err != nil {
			WriteError(w, Error{err.Error()}, http.StatusBadRequest)
			return
		}
	}
	siaPath, err = rebaseInputSiaPath(siaPath)
	if err != nil {
		WriteError(w, Error{err.Error()}, http.StatusBadRequest)
		return
	}

	mount := req.FormValue("mount")
	var opts modules.MountOptions
	if req.FormValue("readonly") != "" {
		readOnly, err := scanBool(req.FormValue("readonly"))
		if err != nil {
			WriteError(w, Error{err.Error()}, http.StatusBadRequest)
			return
		}
		opts.ReadOnly = readOnly
	}
	if err := api.renter.Mount(mount, siaPath, opts); err != nil {
		WriteError(w, Error{err.Error()}, http.StatusBadRequest)
		return
	}
	WriteSuccess(w)
}

// renterFuseUnmountHandlerPOST handles the API call to /renter/fuse/unmount.
func (api *API) renterFuseUnmountHandlerPOST(w http.ResponseWriter, req *http.Request, _ httprouter.Params) {
	err := api.renter.Unmount(req.FormValue("mount"))
	if err != nil {
		WriteError(w, Error{err.Error()}, http.StatusBadRequest)
		return
	}
	WriteSuccess(w)
}

// renterRecoveryScanHandlerPOST handles the API call to /renter/recoveryscan.
func (api *API) renterRecoveryScanHandlerPOST(w http.ResponseWriter, req *http.Request, _ httprouter.Params) {
	if err := api.renter.InitRecoveryScan(); err != nil {
		WriteError(w, Error{err.Error()}, http.StatusBadRequest)
		return
	}
	WriteSuccess(w)
}

// renterRecoveryScanHandlerGET handles the API call to /renter/recoveryscan.
func (api *API) renterRecoveryScanHandlerGET(w http.ResponseWriter, req *http.Request, _ httprouter.Params) {
	scanInProgress, height := api.renter.RecoveryScanStatus()
	WriteJSON(w, RenterRecoveryStatusGET{
		ScanInProgress: scanInProgress,
		ScannedHeight:  height,
	})
}

// renterRenameHandler handles the API call to rename a file entry in the
// renter.
func (api *API) renterRenameHandler(w http.ResponseWriter, req *http.Request, ps httprouter.Params) {
	newSiaPathStr := req.FormValue("newsiapath")
	siaPath, err := modules.NewSiaPath(ps.ByName("siapath"))
	if err != nil {
		WriteError(w, Error{err.Error()}, http.StatusBadRequest)
		return
	}
	newSiaPath, err := modules.NewSiaPath(newSiaPathStr)
	if err != nil {
		WriteError(w, Error{err.Error()}, http.StatusBadRequest)
		return
	}
	siaPath, err = rebaseInputSiaPath(siaPath)
	if err != nil {
		WriteError(w, Error{err.Error()}, http.StatusBadRequest)
		return
	}
	newSiaPath, err = rebaseInputSiaPath(newSiaPath)
	if err != nil {
		WriteError(w, Error{err.Error()}, http.StatusBadRequest)
		return
	}
	err = api.renter.RenameFile(siaPath, newSiaPath)
	if err != nil {
		WriteError(w, Error{err.Error()}, http.StatusBadRequest)
		return
	}
	WriteSuccess(w)
}

// renterFileHandler handles GET requests to the /renter/file/:siapath API endpoint.
func (api *API) renterFileHandlerGET(w http.ResponseWriter, req *http.Request, ps httprouter.Params) {
	siaPath, err := modules.NewSiaPath(ps.ByName("siapath"))
	if err != nil {
		WriteError(w, Error{err.Error()}, http.StatusBadRequest)
		return
	}
	siaPath, err = rebaseInputSiaPath(siaPath)
	if err != nil {
		WriteError(w, Error{err.Error()}, http.StatusBadRequest)
		return
	}
	file, err := api.renter.File(siaPath)
	if err != nil {
		WriteError(w, Error{err.Error()}, http.StatusBadRequest)
		return
	}
	files, err := trimSiaDirFolderOnFiles(file)
	if err != nil {
		WriteError(w, Error{err.Error()}, http.StatusBadRequest)
		return
	}
	file = files[0]
	WriteJSON(w, RenterFile{
		File: file,
	})
}

// renterFileHandler handles POST requests to the /renter/file/:siapath API endpoint.
func (api *API) renterFileHandlerPOST(w http.ResponseWriter, req *http.Request, ps httprouter.Params) {
	newTrackingPath := req.FormValue("trackingpath")
	stuck := req.FormValue("stuck")
	siaPath, err := modules.NewSiaPath(ps.ByName("siapath"))
	if err != nil {
		WriteError(w, Error{"unable to parse siapath" + err.Error()}, http.StatusBadRequest)
		return
	}
	siaPath, err = rebaseInputSiaPath(siaPath)
	if err != nil {
		WriteError(w, Error{err.Error()}, http.StatusBadRequest)
		return
	}
	// Handle changing the tracking path of a file.
	if newTrackingPath != "" {
		if err := api.renter.SetFileTrackingPath(siaPath, newTrackingPath); err != nil {
			WriteError(w, Error{fmt.Sprintf("unable set tracking path: %v", err)}, http.StatusBadRequest)
			return
		}
	}
	// Handle changing the 'stuck' status of a file.
	if stuck != "" {
		s, err := strconv.ParseBool(stuck)
		if err != nil {
			WriteError(w, Error{"unable to parse 'stuck' arg"}, http.StatusBadRequest)
			return
		}
		if err := api.renter.SetFileStuck(siaPath, s); err != nil {
			WriteError(w, Error{"failed to change file 'stuck' status: " + err.Error()}, http.StatusBadRequest)
			return
		}
	}
	WriteSuccess(w)
}

// renterFilesHandler handles the API call to list all of the files.
func (api *API) renterFilesHandler(w http.ResponseWriter, req *http.Request, _ httprouter.Params) {
	var c bool
	var err error
	if cached := req.FormValue("cached"); cached != "" {
		c, err = strconv.ParseBool(cached)
		if err != nil {
			WriteError(w, Error{"unable to parse 'cached' arg"}, http.StatusBadRequest)
			return
		}
	}
	files, err := api.renter.FileList(modules.RootSiaPath(), true, c)
	if err != nil {
		WriteError(w, Error{err.Error()}, http.StatusBadRequest)
		return
	}
	files, err = trimSiaDirFolderOnFiles(files...)
	if err != nil {
		WriteError(w, Error{err.Error()}, http.StatusInternalServerError)
		return
	}
	WriteJSON(w, RenterFiles{
		Files: files,
	})
}

// renterPricesHandler reports the expected costs of various actions given the
// renter settings and the set of available hosts.
func (api *API) renterPricesHandler(w http.ResponseWriter, req *http.Request, ps httprouter.Params) {
	allowance := modules.Allowance{}
	// Scan the allowance amount. (optional parameter)
	if f := req.FormValue("funds"); f != "" {
		funds, ok := scanAmount(f)
		if !ok {
			WriteError(w, Error{"unable to parse funds"}, http.StatusBadRequest)
			return
		}
		allowance.Funds = funds
	}
	// Scan the number of hosts to use. (optional parameter)
	if h := req.FormValue("hosts"); h != "" {
		var hosts uint64
		if _, err := fmt.Sscan(h, &hosts); err != nil {
			WriteError(w, Error{"unable to parse hosts: " + err.Error()}, http.StatusBadRequest)
			return
		} else if hosts != 0 && hosts < requiredHosts {
			WriteError(w, Error{fmt.Sprintf("insufficient number of hosts, need at least %v but have %v", modules.DefaultAllowance.Hosts, hosts)}, http.StatusBadRequest)
			return
		} else {
			allowance.Hosts = hosts
		}
	}
	// Scan the period. (optional parameter)
	if p := req.FormValue("period"); p != "" {
		var period types.BlockHeight
		if _, err := fmt.Sscan(p, &period); err != nil {
			WriteError(w, Error{"unable to parse period: " + err.Error()}, http.StatusBadRequest)
			return
		}
		allowance.Period = types.BlockHeight(period)
	}
	// Scan the renew window. (optional parameter)
	if rw := req.FormValue("renewwindow"); rw != "" {
		var renewWindow types.BlockHeight
		if _, err := fmt.Sscan(rw, &renewWindow); err != nil {
			WriteError(w, Error{"unable to parse renewwindow: " + err.Error()}, http.StatusBadRequest)
			return
		} else if renewWindow != 0 && types.BlockHeight(renewWindow) < requiredRenewWindow {
			WriteError(w, Error{fmt.Sprintf("renew window is too small, must be at least %v blocks but have %v blocks", requiredRenewWindow, renewWindow)}, http.StatusBadRequest)
			return
		} else {
			allowance.RenewWindow = types.BlockHeight(renewWindow)
		}
	}

	// Check for partially set allowance, which can happen since hosts and renew
	// window can be optional fields. Checking here instead of assigning values
	// above so that an empty allowance can still be submitted
	if !reflect.DeepEqual(allowance, modules.Allowance{}) {
		if allowance.Funds.Cmp(types.ZeroCurrency) == 0 {
			WriteError(w, Error{fmt.Sprint("Allowance not set correctly, `funds` parameter left empty")}, http.StatusBadRequest)
			return
		}
		if allowance.Period == 0 {
			WriteError(w, Error{fmt.Sprint("Allowance not set correctly, `period` parameter left empty")}, http.StatusBadRequest)
			return
		}
		if allowance.Hosts == 0 {
			WriteError(w, Error{fmt.Sprint("Allowance not set correctly, `hosts` parameter left empty")}, http.StatusBadRequest)
			return
		}
		if allowance.RenewWindow == 0 {
			WriteError(w, Error{fmt.Sprint("Allowance not set correctly, `renewwindow` parameter left empty")}, http.StatusBadRequest)
			return
		}
	}

	estimate, a, err := api.renter.PriceEstimation(allowance)
	if err != nil {
		WriteError(w, Error{err.Error()}, http.StatusBadRequest)
		return
	}
	WriteJSON(w, RenterPricesGET{
		RenterPriceEstimation: estimate,
		Allowance:             a,
	})
}

// renterDeleteHandler handles the API call to delete a file entry from the
// renter.
func (api *API) renterDeleteHandler(w http.ResponseWriter, req *http.Request, ps httprouter.Params) {
	siaPath, err := modules.NewSiaPath(ps.ByName("siapath"))
	if err != nil {
		WriteError(w, Error{err.Error()}, http.StatusBadRequest)
		return
	}
	siaPath, err = rebaseInputSiaPath(siaPath)
	if err != nil {
		WriteError(w, Error{err.Error()}, http.StatusBadRequest)
		return
	}
	err = api.renter.DeleteFile(siaPath)
	if err != nil {
		WriteError(w, Error{err.Error()}, http.StatusBadRequest)
		return
	}

	WriteSuccess(w)
}

// renterCancelDownloadHandler handles the API call to cancel a download.
func (api *API) renterCancelDownloadHandler(w http.ResponseWriter, req *http.Request, ps httprouter.Params) {
	// Get the id.
	id := modules.DownloadID(req.FormValue("id"))
	if id == "" {
		WriteError(w, Error{"id not specified"}, http.StatusBadRequest)
		return
	}
	// Get the download from the map and delete it.
	api.downloadMu.Lock()
	cancel, ok := api.downloads[id]
	delete(api.downloads, id)
	api.downloadMu.Unlock()
	if !ok {
		WriteError(w, Error{"download for id not found"}, http.StatusBadRequest)
		return
	}
	// Cancel download and delete it from the map.
	cancel()
	WriteSuccess(w)
}

// renterDownloadHandler handles the API call to download a file.
func (api *API) renterDownloadHandler(w http.ResponseWriter, req *http.Request, ps httprouter.Params) {
	params, err := parseDownloadParameters(w, req, ps)
	if err != nil {
		WriteError(w, Error{err.Error()}, http.StatusBadRequest)
		return
	}
	var id modules.DownloadID
	var start func() error
	if params.Async {
		var cancel func()
		id, start, cancel, err = api.renter.DownloadAsync(params, func(_ error) error {
			api.downloadMu.Lock()
			delete(api.downloads, id)
			api.downloadMu.Unlock()
			return nil
		})
		// Add download to API's map for cancellation.
		if err == nil {
			api.downloadMu.Lock()
			api.downloads[id] = cancel
			api.downloadMu.Unlock()
		}
	} else {
		id, start, err = api.renter.Download(params)
	}
	if err != nil {
		WriteError(w, Error{"download creation failed: " + err.Error()}, http.StatusInternalServerError)
		return
	}
	// Set ID before starting download.
	w.Header().Set("ID", string(id))
	// Start download.
	if err := start(); err != nil {
		WriteError(w, Error{"download failed: " + err.Error()}, http.StatusInternalServerError)
		return
	}
	if params.Httpwriter == nil {
		// `httpresp=true` causes writes to w before this line is run, automatically
		// adding `200 Status OK` code to response. Calling this results in a
		// multiple calls to WriteHeaders() errors.
		WriteSuccess(w)
		return
	}
}

// renterDownloadAsyncHandler handles the API call to download a file asynchronously.
func (api *API) renterDownloadAsyncHandler(w http.ResponseWriter, req *http.Request, ps httprouter.Params) {
	req.ParseForm()
	req.Form.Set("async", "true")
	api.renterDownloadHandler(w, req, ps)
}

// parseDownloadParameters parses the download parameters passed to the
// /renter/download endpoint. Validation of these parameters is done by the
// renter.
func parseDownloadParameters(w http.ResponseWriter, req *http.Request, ps httprouter.Params) (modules.RenterDownloadParameters, error) {
	destination := req.FormValue("destination")

	// The offset and length in bytes.
	offsetparam := req.FormValue("offset")
	lengthparam := req.FormValue("length")

	// Determines whether the response is written to response body.
	httprespparam := req.FormValue("httpresp")

	// Determines whether to return on completion of download or straight away.
	// If httprespparam is present, this parameter is ignored.
	asyncparam := req.FormValue("async")

	// disablelocalfetchparam determines whether downloads will be fetched from
	// disk if available.
	disablelocalfetchparam := req.FormValue("disablelocalfetch")

	// Parse the offset and length parameters.
	var offset, length uint64
	if len(offsetparam) > 0 {
		_, err := fmt.Sscan(offsetparam, &offset)
		if err != nil {
			return modules.RenterDownloadParameters{}, errors.AddContext(err, "could not decode the offset as uint64")
		}
	}
	if len(lengthparam) > 0 {
		_, err := fmt.Sscan(lengthparam, &length)
		if err != nil {
			return modules.RenterDownloadParameters{}, errors.AddContext(err, "could not decode the offset as uint64")
		}
	}

	// Parse the httpresp parameter.
	httpresp, err := scanBool(httprespparam)
	if err != nil {
		return modules.RenterDownloadParameters{}, errors.AddContext(err, "httpresp parameter could not be parsed")
	}

	// Parse the async parameter.
	async, err := scanBool(asyncparam)
	if err != nil {
		return modules.RenterDownloadParameters{}, errors.AddContext(err, "async parameter could not be parsed")
	}

	siaPath, err := modules.NewSiaPath(ps.ByName("siapath"))
	if err != nil {
		return modules.RenterDownloadParameters{}, errors.AddContext(err, "error parsing the siapath")
	}
	siaPath, err = rebaseInputSiaPath(siaPath)
	if err != nil {
		return modules.RenterDownloadParameters{}, err
	}

	var disableLocalFetch bool
	if disablelocalfetchparam != "" {
		disableLocalFetch, err = scanBool(disablelocalfetchparam)
		if err != nil {
			return modules.RenterDownloadParameters{}, errors.AddContext(err, "error parsing the disablelocalfetch flag")
		}
	}

	dp := modules.RenterDownloadParameters{
		Destination:      destination,
		DisableDiskFetch: disableLocalFetch,
		Async:            async,
		Length:           length,
		Offset:           offset,
		SiaPath:          siaPath,
	}
	if httpresp {
		dp.Httpwriter = w
	}

	return dp, nil
}

// renterSialinkHandlerGET accepts a sialink as input and will stream the data
// from the sialink out of the response body as output.
func (api *API) renterSialinkHandlerGET(w http.ResponseWriter, req *http.Request, ps httprouter.Params) {
	// TODO: Add support for offset + len.

	sialink := ps.ByName("sialink")
	metadata, data, err := api.renter.DownloadSialink(sialink)
	if err != nil {
		WriteError(w, Error{fmt.Sprintf("failed to fetch sialink: %v", err)}, http.StatusInternalServerError)
		return
	}
	reader := bytes.NewReader(data)
	http.ServeContent(w, req, metadata.Name, time.Time{}, reader)
}

// renterLinkfileHandlerPOST accepts some data and some metadata and then turns
// that into a sialink, which is returned to the caller.
func (api *API) renterLinkfileHandlerPOST(w http.ResponseWriter, req *http.Request, ps httprouter.Params) {
	// Parse the query params.
	queryForm, err := url.ParseQuery(req.URL.RawQuery)
	if err != nil {
		WriteError(w, Error{"failed to parse query params"}, http.StatusBadRequest)
		return
	}

	// Check whether existing file should be overwritten
	overwriteExistingFile := false
	if f := queryForm.Get("overwriteexistingfile"); f != "" {
		overwriteExistingFile, err = strconv.ParseBool(f)
		if err != nil {
			WriteError(w, Error{"unable to parse 'overwriteexistingfile' parameter: " + err.Error()}, http.StatusBadRequest)
			return
		}
	}

	// Parse out the intended siapath.
	siaPathStr := queryForm.Get("siapath")
	siaPath, err := modules.NewSiaPath(siaPathStr)
	if err != nil {
		WriteError(w, Error{"invalid siapath provided: " + err.Error()}, http.StatusBadRequest)
		return
	}

	// TODO: Erasure coding params - both for the base file and for the fanout.

	// Call the renter to upload the linkfile and create a sialink.
	name := queryForm.Get("name")
	modeStr := queryForm.Get("mode")
	var mode uint32
	if modeStr == "" {
		mode = modules.DefaultFilePerm
	} else {
		// TODO: parse modeStr instead of using default
		mode = modules.DefaultFilePerm
	}
	lfm := modules.LinkfileMetadata{
		Name: name,
		Mode: mode,
	}
	sialink, err := api.renter.UploadLinkfile(lfm, siaPath, overwriteExistingFile, req.Body)
	if err != nil {
		WriteError(w, Error{fmt.Sprintf("failed to upload linkfile: %v", err)}, http.StatusBadRequest)
		return
	}
	WriteJSON(w, RenterLinkfileHandlerPOST{
		Sialink: sialink,
	})
}

// renterStreamHandler handles downloads from the /renter/stream endpoint
func (api *API) renterStreamHandler(w http.ResponseWriter, req *http.Request, ps httprouter.Params) {
	siaPath, err := modules.NewSiaPath(ps.ByName("siapath"))
	if err != nil {
		WriteError(w, Error{err.Error()}, http.StatusBadRequest)
		return
	}
	siaPath, err = rebaseInputSiaPath(siaPath)
	if err != nil {
		WriteError(w, Error{err.Error()}, http.StatusBadRequest)
		return
	}
	disablelocalfetchparam := req.FormValue("disablelocalfetch")
	var disableLocalFetch bool
	if disablelocalfetchparam != "" {
		disableLocalFetch, err = scanBool(disablelocalfetchparam)
		if err != nil {
			err = errors.AddContext(err, "error parsing the disablelocalfetch flag")
			WriteError(w, Error{err.Error()}, http.StatusBadRequest)
			return
		}
	}
	fileName, streamer, err := api.renter.Streamer(siaPath, disableLocalFetch)
	if err != nil {
		WriteError(w, Error{fmt.Sprintf("failed to create download streamer: %v", err)},
			http.StatusInternalServerError)
		return
	}
	defer streamer.Close()
	http.ServeContent(w, req, fileName, time.Time{}, streamer)
}

// renterStreamFromSiaFileHandler handles streaming a file using a zipped
// siafile.
func (api *API) renterStreamFromSiaFileHandler(w http.ResponseWriter, req *http.Request, ps httprouter.Params) {
	// TODO: Need to put safties in place to ensure that someone can't provide a
	// file which is too large. On the other hand, maybe that's something that
	// should be handled by the frontend?
	//
	// TODO: Should we be setting the content length header somewhere?

	// Read the whole request body into memory so that we can try twice - once
	// as a gzipped archive, and once as a normal siafile. NewBuffer takes
	// control of the underlying []byte, so two clean copies need to be made.
	//
	// TODO: I'm sure there's a cleaner way to do this. The only reason we need
	// to read the thing into memory before creating to buffers is because we
	// don't know if it's a gzipped archive or a siafile.
	fullBody, err := ioutil.ReadAll(req.Body)
	if err != nil {
		WriteError(w, Error{err.Error()}, http.StatusBadRequest)
		return
	}
	gzipBuf := bytes.NewReader(fullBody)
	siafileBuf := bytes.NewReader(fullBody)

	// Try gzip in a func.
	gzipErr := func() error {
		// Try to read as a gzipped file.
		gzr, err := gzip.NewReader(gzipBuf)
		if err != nil {
			return err
		}
		defer gzr.Close()
		tr := tar.NewReader(gzr)
		// Get first file in archive.
		header, err := tr.Next()
		if err != nil {
			return err
		}
		// Read the file.
		streamer, _, err := api.renter.StreamerFromSnapshot(tr)
		if err != nil {
			return err
		}
		defer streamer.Close()
		w.Header().Set("Content-Name", strings.TrimSuffix(header.Name, modules.SiaFileExtension))
		http.ServeContent(w, req, header.Name, time.Time{}, streamer)
		return nil
	}()
	if gzipErr != nil {
		streamer, siapath, siafileErr := api.renter.StreamerFromSnapshot(siafileBuf)
		if siafileErr != nil {
			err := errors.Compose(gzipErr, siafileErr)
			WriteError(w, Error{"Failed to parse request body: " + err.Error()}, http.StatusBadRequest)
			return
		}
		defer streamer.Close()
		w.Header().Set("Content-Name", strings.TrimSuffix(siapath.Name(), modules.SiaFileExtension))
		http.ServeContent(w, req, siapath.Name(), time.Time{}, streamer)
	}
}

// renterExportHandler handles the API to export a siafile or siadir as an
// archive to either the http response body or a file.
// TODO: support exporting to disk.
func (api *API) renterExportHandler(w http.ResponseWriter, req *http.Request, ps httprouter.Params) {
	siaPath, err := modules.NewSiaPath(ps.ByName("siapath"))
	if err != nil {
		WriteError(w, Error{err.Error()}, http.StatusBadRequest)
		return
	}
	siaPath, err = rebaseInputSiaPath(siaPath)
	if err != nil {
		WriteError(w, Error{err.Error()}, http.StatusBadRequest)
		return
	}
	// Parse the httpresp parameter.
	httpresp, err := scanBool(req.FormValue("httpresp"))
	if err != nil {
		WriteError(w, Error{"httpresp parameter could not be parsed:" + err.Error()}, http.StatusBadRequest)
		return
	}
	if !httpresp {
		WriteError(w, Error{"httpresp=false is not supported yet"}, http.StatusBadRequest)
		return
	}
	if err := api.renter.Export(w, siaPath); err != nil {
		WriteError(w, Error{"Exporting the file/folder failed:" + err.Error()}, http.StatusBadRequest)
		return
	}
}

// renterUploadHandler handles the API call to upload a file.
func (api *API) renterUploadHandler(w http.ResponseWriter, req *http.Request, ps httprouter.Params) {
	// Get the source path.
	source := req.FormValue("source")
	// Source must be absolute path.
	if !filepath.IsAbs(source) {
		WriteError(w, Error{"source must be an absolute path"}, http.StatusBadRequest)
		return
	}
	// Check whether existing file should be overwritten
	var err error
	force := false
	if f := req.FormValue("force"); f != "" {
		force, err = strconv.ParseBool(f)
		if err != nil {
			WriteError(w, Error{"unable to parse 'force' parameter: " + err.Error()}, http.StatusBadRequest)
			return
		}
	}
	// Parse the erasure coder.
	ec, err := parseErasureCodingParameters(req.FormValue("datapieces"), req.FormValue("paritypieces"))
	if err != nil {
		WriteError(w, Error{"unable to parse erasure code settings" + err.Error()}, http.StatusBadRequest)
		return
	}

	// Call the renter to upload the file.
	siaPath, err := modules.NewSiaPath(ps.ByName("siapath"))
	if err != nil {
		WriteError(w, Error{err.Error()}, http.StatusBadRequest)
		return
	}
	siaPath, err = rebaseInputSiaPath(siaPath)
	if err != nil {
		WriteError(w, Error{err.Error()}, http.StatusBadRequest)
		return
	}
	err = api.renter.Upload(modules.FileUploadParams{
		Source:              source,
		SiaPath:             siaPath,
		ErasureCode:         ec,
		Force:               force,
		DisablePartialChunk: true, // TODO: remove this
	})
	if err != nil {
		WriteError(w, Error{"upload failed: " + err.Error()}, http.StatusInternalServerError)
		return
	}
	WriteSuccess(w)
}

// renterUploadReadyHandler handles the API call to check whether or not the
// renter is ready to upload files
func (api *API) renterUploadReadyHandler(w http.ResponseWriter, req *http.Request, _ httprouter.Params) {
	// Gather params
	dataPiecesStr := req.FormValue("datapieces")
	parityPiecesStr := req.FormValue("paritypieces")

	// Check params
	dataPieces, parityPieces, err := parseDataAndParityPieces(dataPiecesStr, parityPiecesStr)
	if err != nil {
		WriteError(w, Error{"failed to parse query params" + err.Error()}, http.StatusBadRequest)
		return
	}
	// Check if we need to set to defaults
	if dataPieces == 0 && parityPieces == 0 {
		dataPieces = renter.DefaultDataPieces
		parityPieces = renter.DefaultParityPieces
	}
	contractsNeeded := dataPieces + parityPieces

	// Get contracts - compare against data and parity pieces
	contracts := api.parseRenterContracts(false, false, false)
	WriteJSON(w, RenterUploadReadyGet{
		Ready:              len(contracts.ActiveContracts) >= contractsNeeded,
		ContractsNeeded:    contractsNeeded,
		NumActiveContracts: len(contracts.ActiveContracts),
		DataPieces:         dataPieces,
		ParityPieces:       parityPieces,
	})
}

// renterUploadsPauseHandler handles the api call to pause the renter's uploads,
// this includes repairs
func (api *API) renterUploadsPauseHandler(w http.ResponseWriter, req *http.Request, _ httprouter.Params) {
	durationStr := req.FormValue("duration")
	duration := renter.DefaultPauseDuration
	var err error
	if durationStr != "" {
		durationInt, err := strconv.ParseUint(durationStr, 10, 64)
		if err != nil {
			WriteError(w, Error{"failed to parse duration:" + err.Error()}, http.StatusBadRequest)
			return
		}
		duration = time.Second * time.Duration(durationInt)
	}

	err = api.renter.PauseRepairsAndUploads(duration)
	if err != nil {
		WriteError(w, Error{"failed to pause uploads:" + err.Error()}, http.StatusBadRequest)
		return
	}
	WriteSuccess(w)
}

// renterUploadsResumeHandler handles the api call to resume the renter's
// uploads, this includes repairs
func (api *API) renterUploadsResumeHandler(w http.ResponseWriter, _ *http.Request, _ httprouter.Params) {
	err := api.renter.ResumeRepairsAndUploads()
	if err != nil {
		WriteError(w, Error{"failed to resume uploads:" + err.Error()}, http.StatusBadRequest)
		return
	}
	WriteSuccess(w)
}

// renterUploadStreamHandler handles the API call to upload a file using a
// stream.
func (api *API) renterUploadStreamHandler(w http.ResponseWriter, req *http.Request, ps httprouter.Params) {
	// Parse the query params.
	queryForm, err := url.ParseQuery(req.URL.RawQuery)
	if err != nil {
		WriteError(w, Error{"failed to parse query params"}, http.StatusBadRequest)
		return
	}
	// Check whether existing file should be overwritten
	force := false
	if f := queryForm.Get("force"); f != "" {
		force, err = strconv.ParseBool(f)
		if err != nil {
			WriteError(w, Error{"unable to parse 'force' parameter: " + err.Error()}, http.StatusBadRequest)
			return
		}
	}
	// Check whether existing file should be repaired
	repair := false
	if r := queryForm.Get("repair"); r != "" {
		repair, err = strconv.ParseBool(r)
		if err != nil {
			WriteError(w, Error{"unable to parse 'repair' parameter: " + err.Error()}, http.StatusBadRequest)
			return
		}
	}
	// Parse the erasure coder.
	ec, err := parseErasureCodingParameters(queryForm.Get("datapieces"), queryForm.Get("paritypieces"))
	if err != nil && !repair {
		WriteError(w, Error{"unable to parse erasure code settings" + err.Error()}, http.StatusBadRequest)
		return
	}
	if repair && ec != nil {
		WriteError(w, Error{"can't provide erasure code settings when doing a repair"}, http.StatusBadRequest)
		return
	}

	// Call the renter to upload the file.
	siaPath, err := modules.NewSiaPath(ps.ByName("siapath"))
	if err != nil {
		WriteError(w, Error{err.Error()}, http.StatusBadRequest)
		return
	}
	siaPath, err = rebaseInputSiaPath(siaPath)
	if err != nil {
		WriteError(w, Error{err.Error()}, http.StatusBadRequest)
		return
	}
	up := modules.FileUploadParams{
		SiaPath:     siaPath,
		ErasureCode: ec,
		Force:       force,
		Repair:      repair,
	}
	err = api.renter.UploadStreamFromReader(up, req.Body)
	if err != nil {
		WriteError(w, Error{"upload failed: " + err.Error()}, http.StatusInternalServerError)
		return
	}
	WriteSuccess(w)
}

// renterValidateSiaPathHandler handles the API call that validates a siapath
func (api *API) renterValidateSiaPathHandler(w http.ResponseWriter, _ *http.Request, ps httprouter.Params) {
	// Try and create a new siapath, this will validate the potential siapath
	_, err := modules.NewSiaPath(ps.ByName("siapath"))
	if err != nil {
		WriteError(w, Error{err.Error()}, http.StatusBadRequest)
		return
	}
	WriteSuccess(w)
}

// renterDirHandlerGET handles the API call to query a directory
func (api *API) renterDirHandlerGET(w http.ResponseWriter, req *http.Request, ps httprouter.Params) {
	var siaPath modules.SiaPath
	var err error
	str := ps.ByName("siapath")
	if str == "" || str == "/" {
		siaPath = modules.RootSiaPath()
	} else {
		siaPath, err = modules.NewSiaPath(str)
	}
	if err != nil {
		WriteError(w, Error{err.Error()}, http.StatusBadRequest)
		return
	}
	siaPath, err = rebaseInputSiaPath(siaPath)
	if err != nil {
		WriteError(w, Error{err.Error()}, http.StatusBadRequest)
		return
	}
	directories, err := api.renter.DirList(siaPath)
	if err != nil {
		WriteError(w, Error{"failed to get directory contents:" + err.Error()}, http.StatusInternalServerError)
		return
	}
	directories, err = trimSiaDirFolder(directories...)
	if err != nil {
		WriteError(w, Error{err.Error()}, http.StatusBadRequest)
		return
	}
	files, err := api.renter.FileList(siaPath, false, true)
	if err != nil {
		WriteError(w, Error{"failed to get file infos:" + err.Error()}, http.StatusInternalServerError)
		return
	}
	files, err = trimSiaDirFolderOnFiles(files...)
	if err != nil {
		WriteError(w, Error{err.Error()}, http.StatusBadRequest)
		return
	}
	WriteJSON(w, RenterDirectory{
		Directories: directories,
		Files:       files,
	})
	return
}

// renterDirHandlerPOST handles the API call to create, delete and rename a
// directory
func (api *API) renterDirHandlerPOST(w http.ResponseWriter, req *http.Request, ps httprouter.Params) {
	// Parse action
	action := req.FormValue("action")
	if action == "" {
		WriteError(w, Error{"you must set the action you wish to execute"}, http.StatusInternalServerError)
		return
	}
	// Parse mode
	mode := os.FileMode(modules.DefaultDirPerm)
	if m := req.FormValue("mode"); m != "" {
		mode64, err := strconv.ParseUint(m, 10, 32)
		if err != nil {
			WriteError(w, Error{fmt.Sprintf("failed to parse provided mode '%v'", m)}, http.StatusBadRequest)
			return
		}
		mode = os.FileMode(mode64)
	}
	siaPath, err := modules.NewSiaPath(ps.ByName("siapath"))
	if err != nil {
		WriteError(w, Error{err.Error()}, http.StatusBadRequest)
		return
	}
	siaPath, err = rebaseInputSiaPath(siaPath)
	if err != nil {
		WriteError(w, Error{err.Error()}, http.StatusBadRequest)
		return
	}
	if action == "create" {
		// Call the renter to create directory
		err := api.renter.CreateDir(siaPath, mode)
		if err != nil {
			WriteError(w, Error{"failed to create directory: " + err.Error()}, http.StatusInternalServerError)
			return
		}
		WriteSuccess(w)
		return
	}
	if action == "delete" {
		err := api.renter.DeleteDir(siaPath)
		if err != nil {
			WriteError(w, Error{"failed to delete directory: " + err.Error()}, http.StatusInternalServerError)
			return
		}
		WriteSuccess(w)
		return
	}
	if action == "rename" {
		newSiaPath, err := modules.NewSiaPath(req.FormValue("newsiapath"))
		if err != nil {
			WriteError(w, Error{"failed to parse newsiapath: " + err.Error()}, http.StatusBadRequest)
			return
		}
		newSiaPath, err = rebaseInputSiaPath(newSiaPath)
		if err != nil {
			WriteError(w, Error{err.Error()}, http.StatusBadRequest)
			return
		}
		err = api.renter.RenameDir(siaPath, newSiaPath)
		if err != nil {
			WriteError(w, Error{"failed to rename directory: " + err.Error()}, http.StatusInternalServerError)
			return
		}
		WriteSuccess(w)
		return
	}

	// Report that no calls were made
	WriteError(w, Error{"no calls were made, please check your submission and try again"}, http.StatusInternalServerError)
	return
}

// renterContractStatusHandler  handles the API call to check the status of a
// contract monitored by the renter.
func (api *API) renterContractStatusHandler(w http.ResponseWriter, req *http.Request, ps httprouter.Params) {
	var fcID types.FileContractID
	if err := fcID.LoadString(req.FormValue("id")); err != nil {
		WriteError(w, Error{"unable to parse id:" + err.Error()}, http.StatusBadRequest)
		return
	}

	contractStatus, monitoringContract := api.renter.ContractStatus(fcID)
	if !monitoringContract {
		WriteError(w, Error{"renter unaware of contract"}, http.StatusBadRequest)
		return
	}

	WriteJSON(w, contractStatus)
}<|MERGE_RESOLUTION|>--- conflicted
+++ resolved
@@ -1,13 +1,9 @@
 package api
 
 import (
-<<<<<<< HEAD
 	"archive/tar"
 	"bytes"
 	"compress/gzip"
-=======
-	"bytes"
->>>>>>> 0ac371a8
 	"fmt"
 	"io/ioutil"
 	"net/http"
