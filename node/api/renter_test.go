--- conflicted
+++ resolved
@@ -152,10 +152,6 @@
 			return errors.AddContext(err, "unable to make an http request")
 		}
 		defer resp.Body.Close()
-<<<<<<< HEAD
-
-=======
->>>>>>> 13289938
 		if non2xx(resp.StatusCode) {
 			return decodeError(resp)
 		}
