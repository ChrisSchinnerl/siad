--- conflicted
+++ resolved
@@ -13,15 +13,11 @@
 
 ### v1.4.2.1
 **Key Updates**
-<<<<<<< HEAD
- - Added the ability to upload linkfiles and create sialinks
-=======
  - Wallet can generate an address before it finishes scanning the blockchain
  - FUSE folders can now be mounted with 'AllowOther' as an option
  - Smarter fund allocation when initially forming contracts
  - When repairing files from disk, an integrity check is performed to ensure
    that corrupted / altered data is not used to perform repairs
->>>>>>> 0143bb02
 
 **Bugs Fixed**
  - Repair operations would sometimes perform useless and redundant repairs
