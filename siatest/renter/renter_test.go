--- conflicted
+++ resolved
@@ -118,11 +118,8 @@
 		{"TestRemoteRepair", testRemoteRepair},
 		{"TestSingleFileGet", testSingleFileGet},
 		{"TestStreamingCache", testStreamingCache},
-<<<<<<< HEAD
 		{"TestSiaFileTimestamps", testSiafileTimestamps},
-=======
 		{"TestZeroByteFile", testZeroByteFile},
->>>>>>> a98b398a
 		{"TestUploadDownload", testUploadDownload}, // Needs to be last as it impacts hosts
 	}
 
