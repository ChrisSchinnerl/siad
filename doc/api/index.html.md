---
title: Sia API Documentation

language_tabs: # must be one of https://git.io/vQNgJ
  - go

toc_footers:
  - <a href='https://sia.tech'>The Official Sia Website
  - <a href='https://gitlab.com/NebulousLabs/Sia'>Sia on GitLab</a>

search: true
---

# Introduction

## Welcome to the Sia Storage Platform API!
> Example GET curl call 

```go
curl -A "Sia-Agent" -u "":<apipassword> "localhost:9980/wallet/transactions?startheight=1&endheight=250"
```

> Example POST curl call with data

```go
curl -A "Sia-Agent" -u "":<apipassword> --data "amount=123&destination=abcd" "localhost:9980/wallet/siacoins"
```

> Example POST curl call without data or authentication

```go
curl -A "Sia-Agent" -X POST "localhost:9980/gateway/connect/123.456.789.0:9981"
```

Sia uses semantic versioning and is backwards compatible to version v1.0.0.

API calls return either JSON or no content. Success is indicated by 2xx HTTP
status codes, while errors are indicated by 4xx and 5xx HTTP status codes. If an
endpoint does not specify its expected status code refer to [standard
responses](#Standard-Responses).

There may be functional API calls which are not documented. These are not
guaranteed to be supported beyond the current release, and should not be used in
production.

**Notes:**

- Requests must set their User-Agent string to contain the substring
  "Sia-Agent".
- By default, siad listens on "localhost:9980". This can be changed using the
  `--api-addr` flag when running siad.
- **Do not bind or expose the API to a non-loopback address unless you are aware
  of the possible dangers.**

## Documentation Standards

The following details the documentation standards for the API endpoints.

 - Endpoints should follow the structure of:
    - Parameters
    - Response
 - Each endpoint should have a corresponding curl example
   - For formatting there needs to be a newline between `> curl example` and the
     example
 - All non-standard responses should have a JSON Response example with units
   - For formatting there needs to be a newline between `> JSON Response
     Example` and the example
 - There should be detailed descriptions of all JSON response fields
 - There should be detailed descriptions of all query string parameters
 - Query String Parameters should be separated into **REQUIRED** and
   **OPTIONAL** sections
 - Detailed descriptions should be structured as "**field** | units"
   - For formatting there needs to be two spaces after the units so that the
     description is on a new line
 - All code blocks should specify `go` as the language for consistent formatting

Contributors should follow these standards when submitting updates to the API
documentation.  If you find API endpoints that do not adhere to these
documentation standards please let the Sia team know by submitting an issue
[here](https://gitlab.com/NebulousLabs/Sia/issues)

# Standard Responses

## Success
The standard response indicating the request was successfully processed is HTTP
status code `204 No Content`. If the request was successfully processed and the
server responded with JSON the HTTP status code is `200 OK`. Specific endpoints
may specify other 2xx status codes on success.

## Error

```go
{
    "message": String

    // There may be additional fields depending on the specific error.
}
```

The standard error response indicating the request failed for any reason, is a
4xx or 5xx HTTP status code with an error JSON object describing the error.

### Module Not Loaded

A module that is not reachable due to not being loaded by siad will return
the custom status code `490 ModuleNotLoaded`. This is only returned during
startup. Once the startup is complete and the module is still not available,
ModuleDisabled will be returned.

### Module Disabled

A module that is not reachable due to being disabled, will return the custom
status code `491 ModuleDisabled`.

# Authentication
> Example POST curl call with Authentication

```go
curl -A "Sia-Agent" --user "":<apipassword> --data "amount=123&destination=abcd" "localhost:9980/wallet/siacoins"
```

API authentication is enabled by default, using a password stored in a flat
file. The location of this file is:

 - Linux:   `$HOME/.sia/apipassword`
 - MacOS:   `$HOME/Library/Application Support/Sia/apipassword`
 - Windows: `%LOCALAPPDATA%\Sia\apipassword`


Note that the file contains a trailing newline, which must be trimmed before
use.

Authentication is HTTP Basic Authentication as described in [RFC
2617](https://tools.ietf.org/html/rfc2617), however, the username is the empty
string. The flag does not enforce authentication on all API endpoints. Only
endpoints that expose sensitive information or modify state require
authentication.

For example, if the API password is "foobar" the request header should include

`Authorization: Basic OmZvb2Jhcg==`

And for a curl call the following would be included

`--user "":<apipassword>`

Authentication can be disabled by passing the `--authenticate-api=false` flag to
siad. You can change the password by modifying the password file, setting the
`SIA_API_PASSWORD` environment variable, or passing the `--temp-password` flag
to siad.

# Units

Unless otherwise noted, all parameters should be identified in their smallest
possible unit. For example, size should always be specified in bytes and
Siacoins should always be specified in hastings. JSON values returned by the API
will also use the smallest possible unit, unless otherwise noted.

If a number is returned as a string in JSON, it should be treated as an
arbitrary-precision number (bignum), and it should be parsed with your
language's corresponding bignum library. Currency values are the most common
example where this is necessary.

# Environment Variables
There are three environment variables supported by siad.
 - `SIA_API_PASSWORD` is the environment variable that sets a custom API
   password if the default is not used
 - `SIA_DATA_DIR` is the environment variable that tells siad where to put the
   general sia data, e.g. api password, configuration, logs, etc.
 - `SIAD_DATA_DIR` is the environment variable that tells siad where to put the
   siad-specific data
 - `SIA_WALLET_PASSWORD` is the environment variable that can be set to enable
   auto unlocking the wallet

# Consensus

The consensus set manages everything related to consensus and keeps the
blockchain in sync with the rest of the network. The consensus set's API
endpoint returns information about the state of the blockchain.

## /consensus [GET]
> curl example  

```go
curl -A "Sia-Agent" "localhost:9980/consensus"
```

Returns information about the consensus set, such as the current block height.
Also returns the set of constants in use in the consensus code.

### JSON Response
> JSON Response Example

```go
{
  "synced":       true, // boolean
  "height":       62248, // blockheight
  "currentblock": "00000000000008a84884ba827bdc868a17ba9c14011de33ff763bd95779a9cf1", // hash
  "target":       [0,0,0,0,0,0,11,48,125,79,116,89,136,74,42,27,5,14,10,31,23,53,226,238,202,219,5,204,38,32,59,165], // hash
  "difficulty":   "1234" // arbitrary-precision integer

  "blockfrequency":         600,        // seconds per block
  "blocksizelimit":         2000000,    // bytes
  "extremefuturethreshold": 10800,      // seconds
  "futurethreshold":        10800,      // seconds
  "genesistimestamp":       1257894000, // Unix time
  "maturitydelay":          144,        // blocks
  "mediantimestampwindow":  11,         // blocks
  "siafundcount":           "10000",    // siafund
  "siafundportion":         "39/1000",  // fraction

  "initialcoinbase": 300000, // Siacoins (see note in Daemon.md)
  "minimumcoinbase": 30000,  // Siacoins (see note in Daemon.md)

  "roottarget": [0,0,0,0,32,0,0,0,0,0,0,0,0,0,0,0,0,0,0,0,0,0,0,0,0,0,0,0,0,0,0,0], // hash
  "rootdepth":  [255,255,255,255,255,255,255,255,255,255,255,255,255,255,255,255,255,255,255,255,255,255,255,255,255,255,255,255,255,255,255,255],  // hash

  "siacoinprecision": "1000000000000000000000000" // hastings per siacoin
}
```
**synced** | boolean  
True if the consensus set is synced with the network, e.g. it has downloaded the
entire blockchain.  

**height** | blockheight  
Number of blocks preceding the current block.  

**currentblock** | hash  
Hash of the current block.  

**target** | hash  
An immediate child block of this block must have a hash less than this target
for it to be valid.  

**difficulty** | arbitrary-precision integer  
The difficulty of the current block target.  

**blockfrequency** | blocks / second  
Target for how frequently new blocks should be mined.  

**blocksizelimit** | bytes  
Maximum size, in bytes, of a block. Blocks larger than this will be rejected by
peers.  

**extremefuturethreshold** | seconds  
Farthest a block's timestamp can be in the future before the block is rejected
outright.  

**futurethreshold** | seconds  
How far in the future a block can be without being rejected. A block further
into the future will not be accepted immediately, but the daemon will attempt to
accept the block as soon as it is valid.  

**genesistimestamp** | unix timestamp  
Timestamp of the genesis block.  

**maturitydelay** | number of blocks  
Number of children a block must have before it is considered "mature."  

**mediantimestampwindow** | number of blocks  
Duration of the window used to adjust the difficulty.  

**siafundcount** | siafunds  
Total number of siafunds.  

**siafundportion** | fraction  
Fraction of each file contract payout given to siafund holders.  

**initialcoinbase** | siacoin  
Number of coins given to the miner of the first block. Note that elsewhere in
the API currency is typically returned in hastings and as a bignum. This is not
the case here.  

**minimumcoinbase** | siacoin  
Minimum number of coins paid out to the miner of a block (the coinbase decreases
with each block). Note that elsewhere in the API currency is typically returned
in hastings and as a bignum. This is not the case here.  

**roottarget** | hash  
Initial target.  

**rootdepth** | hash  
Initial depth.  

**siacoinprecision** | hastings per siacoin  
Number of Hastings in one Siacoin.  

## /consensus/blocks [GET]
> curl example  

```go
curl -A "Sia-Agent" "localhost:9980/consensus/blocks?height=20032"
```
```go
curl -A "Sia-Agent" "localhost:9980/consensus/blocks?id=00000000000033b9eb57fa63a51adeea857e70f6415ebbfe5df2a01f0d0477f4"
```

Returns the block for a given id or height.

### Query String Parameters
### REQUIRED
One of the following parameters must be specified.

**id** | blockID  
BlockID of the requested block.  

**height** | blockheight  
BlockHeight of the requested block.  

### JSON Response
> JSON Response Example

```go
{
    "height": 20032, // block height
    "id": "00000000000033b9eb57fa63a51adeea857e70f6415ebbfe5df2a01f0d0477f4", // hash
    "minerpayouts": [ // []SiacoinOutput
        {
            "unlockhash": "c199cd180e19ef7597bcf4beecdd4f211e121d085e24432959c42bdf9030e32b9583e1c2727c",
            "value": "279978000000000000000000000000"
        }
    ],
    "nonce": [4,12,219,7,0,0,0,0], // [8]byte
    "parentid": "0000000000009615e8db750eb1226aa5e629bfa7badbfe0b79607ec8b918a44c", // hash
    "difficulty": "440908097469850", // arbitrary-precision integer
    "timestamp": 1444516982, // timestamp
    "transactions": [ // []ConsensusBlocksGetTxn
        {
            "arbitrarydata": [],          // [][]byte
            "filecontractrevisions": [],  // []FileContractRevision
            "filecontracts": [],          // []ConsensusBlocksGetFileContract
            "minerfees": [],              // []Currency
            "siacoininputs": [            // []SiacoinInput
                {
                    "parentid": "24cbeb9df7eb2d81d0025168fc94bd179909d834f49576e65b51feceaf957a64",
                    "unlockconditions": {
                        "publickeys": [
                            {
                                "algorithm": "ed25519",
                                "key": "QET8w7WRbGfcnnpKd1nuQfE3DuNUUq9plyoxwQYDK4U="
                            }
                        ],
                        "signaturesrequired": 1,
                        "timelock": 0
                    }
                }
            ],
            "siacoinoutputs": [ // []SiacoinOutput
                {
                    "unlockhash": "d54f500f6c1774d518538dbe87114fe6f7e6c76b5bc8373a890b12ce4b8909a336106a4cd6db",
                    "value": "1010000000000000000000000000"
                },
                {
                    "unlockhash": "48a56b19bd0be4f24190640acbd0bed9669ea9c18823da2645ec1ad9652f10b06c5d4210f971",
                    "value": "5780000000000000000000000000"
                }
            ],
            "siafundinputs": [],          // []SiafundInput
            "siafundoutputs": [],         // []SiafundOutput
            "storageproofs": [],          // []StorageProof
            "transactionsignatures": [    // []TransactionSignature
                {
                    "coveredfields": {
                        "arbitrarydata": [],
                        "filecontractrevisions": [],
                        "filecontracts": [],
                        "minerfees": [],
                        "siacoininputs": [],
                        "siacoinoutputs": [],
                        "siafundinputs": [],
                        "siafundoutputs": [],
                        "storageproofs": [],
                        "transactionsignatures": [],
                        "wholetransaction": true
                    },
                    "parentid": "24cbeb9df7eb2d81d0025168fc94bd179909d834f49576e65b51feceaf957a64",
                    "publickeyindex": 0,
                    "signature": "pByLGMlvezIZWVZmHQs/ynGETETNbxcOY/kr6uivYgqZqCcKTJ0JkWhcFaKJU+3DEA7JAloLRNZe3PTklD3tCQ==",
                    "timelock": 0
                }
            ]
        },
        {
          // ...
        }
    ]
}
```
**height** | block height  
Height of the block

**id** | hash  
ID of the block

**minerpayouts** |  SiacoinOutput  
Siacoin output that holds the amount of siacoins spent on the miner payout

**nonce** | bytes  
Block nonce

**parentid** | hash  
ID of the previous block

**difficulty** | arbitrary-precision integer  
Historic difficulty at height of the block

**timestamp** | timestamp  
Block timestamp

**transactions** | ConsensusBlocksGetTxn  
Transactions contained within the block

## /consensus/subscribe/:id [GET]
> curl example

```go
curl -A "Sia-Agent" "localhost:9980/consensus/subscribe/0000000000000000000000000000000000000000000000000000000000000000"
```

Streams a series of consensus changes, starting from the provided change ID.

### Path Parameters
### REQUIRED
**id** | string
The consensus change ID to subscribe from. There are two sentinel values:
to subscribe from the genesis block use:
```
0000000000000000000000000000000000000000000000000000000000000000
```
To skip all existing blocks and subscribe only to subsequent changes, use:
```
0100000000000000000000000000000000000000000000000000000000000000
```
In addition, each consensus change contains its own ID.

### Response

A concatenation of Sia-encoded (binary) modules.ConsensusChange objects.

## /consensus/validate/transactionset [POST]
> curl example  

```go
curl -A "Sia-Agent" --data "[JSON-encoded-txnset]" "localhost:9980/validate/transactionset"
```

validates a set of transactions using the current utxo set.

### Request Body Bytes

Since transactions may be large, the transaction set is supplied in the POST
body, encoded in JSON format.

### Response

standard success or error response. See [standard
responses](#standard-responses).

# Daemon

The daemon is responsible for starting and stopping the modules which make up
the rest of Sia.

## /daemon/alerts [GET]
> curl example  

```go
curl -A "Sia-Agent" "localhost:9980/daemon/alerts"
```

Returns all alerts of all severities of the Sia instance sorted by severity from highest to lowest in `alerts` and the alerts of the Sia instance sorted by category in `criticalalerts`, `erroralerts` and `warningalerts`.

### JSON Response
> JSON Response Example
 
```go
{
    "alerts": [
    {
      "cause": "wallet is locked",
      "msg": "user's contracts need to be renewed but a locked wallet prevents renewal",
      "module": "contractor",
      "severity": "warning",
    }
  ],
  "criticalalerts": [],
  "erroralerts": [],
  "warningalerts": [
    {
      "cause": "wallet is locked",
      "msg": "user's contracts need to be renewed but a locked wallet prevents renewal",
      "module": "contractor",
      "severity": "warning",
    }
  ]
}
```
**cause** | string  
Cause is the cause for the information contained in msg if known.

**msg** | string  
Msg contains information about an issue.

**module** | string  
Module is the module which caused the alert.

**severity** | string  
Severity is either "warning", "error" or "critical" where "error" might be a
lack of internet access and "critical" would be a lack of funds and contracts
that are about to expire due to that.

## /daemon/constants [GET]
> curl example  

```go
curl -A "Sia-Agent" -u "":<apipassword> "localhost:9980/daemon/constants"
```

Returns the some of the constants that the Sia daemon uses. 

### JSON Response
> JSON Response Example
 
```go
{
  "blockfrequency":600,           // blockheight
  "blocksizelimit":2000000,       // uint64
  "extremefuturethreshold":18000, // timestamp
  "futurethreshold":10800,        // timestamp
  "genesistimestamp":1433600000,  // timestamp
  "maturitydelay":144,            // blockheight
  "mediantimestampwindow":11,     // uint64
  "siafundcount":"10000",         // uint64
  "siafundportion":"39/1000",     // big.Rat
  "targetwindow":1000,            // blockheight
  
  "initialcoinbase":300000, // uint64
  "minimumcoinbase":30000,  // uint64
  
  "roottarget": // target
  [0,0,0,0,32,0,0,0,0,0,0,0,0,0,0,0,0,0,0,0,0,0,0,0,0,0,0,0,0,0,0,0],
  "rootdepth":  // target
  [255,255,255,255,255,255,255,255,255,255,255,255,255,255,255,255,255,255,255,255,255,255,255,255,255,255,255,255,255,255,255,255],
  
  "defaultallowance":  // allowance
    {
      "funds":"250000000000000000000000000000",  // currency
      "hosts":50,                       // uint64
      "period":12096,                   // blockheight
      "renewwindow":4032,               // blockheight
      "expectedstorage":1000000000000,  // uint64
      "expectedupload":2,               // uint64
      "expecteddownload":1,             // uint64
      "expectedredundancy":3            // uint64
    },
  
  "maxtargetadjustmentup":"5/2",    // big.Rat
  "maxtargetadjustmentdown":"2/5",  // big.Rat
  
  "siacoinprecision":"1000000000000000000000000"  // currency
}
```
**blockfrequency** | blockheight  
BlockFrequency is the desired number of seconds that should elapse, on average,
between successive Blocks.

**blocksizelimit** | uint64  
BlockSizeLimit is the maximum size of a binary-encoded Block that is permitted
by the consensus rules.

**extremefuturethreshold** | timestamp  
ExtremeFutureThreshold is a temporal limit beyond which Blocks are discarded by
the consensus rules. When incoming Blocks are processed, their Timestamp is
allowed to exceed the processor's current time by a small amount. But if the
Timestamp is further into the future than ExtremeFutureThreshold, the Block is
immediately discarded.

**futurethreshold** | timestamp  
FutureThreshold is a temporal limit beyond which Blocks are discarded by the
consensus rules. When incoming Blocks are processed, their Timestamp is allowed
to exceed the processor's current time by no more than FutureThreshold. If the
excess duration is larger than FutureThreshold, but smaller than
ExtremeFutureThreshold, the Block may be held in memory until the Block's
Timestamp exceeds the current time by less than FutureThreshold.

**genesistimestamp** | timestamp  
GenesisBlock is the first block of the block chain

**maturitydelay** | blockheight  
MaturityDelay specifies the number of blocks that a maturity-required output is
required to be on hold before it can be spent on the blockchain. Outputs are
maturity-required if they are highly likely to be altered or invalidated in the
event of a small reorg. One example is the block reward, as a small reorg may
invalidate the block reward. Another example is a siafund payout, as a tiny
reorg may change the value of the payout, and thus invalidate any transactions
spending the payout. File contract payouts also are subject to a maturity delay.

**mediantimestampwindow** | uint64  
MedianTimestampWindow tells us how many blocks to look back when calculating the
median timestamp over the previous n blocks. The timestamp of a block is not
allowed to be less than or equal to the median timestamp of the previous n
blocks, where for Sia this number is typically 11.

**siafundcount** | currency  
SiafundCount is the total number of Siafunds in existence.

**siafundportion** | big.Rat  
SiafundPortion is the percentage of siacoins that is taxed from FileContracts.

**targetwindow** | blockheight  
TargetWindow is the number of blocks to look backwards when determining how much
time has passed vs. how many blocks have been created. It's only used in the
old, broken difficulty adjustment algorithm.

**initialcoinbase** | uint64  
InitialCoinbase is the coinbase reward of the Genesis block.

**minimumcoinbase** | uint64  
MinimumCoinbase is the minimum coinbase reward for a block. The coinbase
decreases in each block after the Genesis block, but it will not decrease past
MinimumCoinbase.

**roottarget** | target  
RootTarget is the target for the genesis block - basically how much work needs
to be done in order to mine the first block. The difficulty adjustment algorithm
takes over from there.

**rootdepth** | target  
RootDepth is the cumulative target of all blocks. The root depth is essentially
the maximum possible target, there have been no blocks yet, so there is no
cumulated difficulty yet.

**defaultallowance** | allowance  
DefaultAllowance is the set of default allowance settings that will be used when
allowances are not set or not fully set. See [/renter GET](#renter-get) for an
explanation of the fields.

**maxtargetadjustmentup** | big.Rat  
MaxTargetAdjustmentUp restrict how much the block difficulty is allowed to
change in a single step, which is important to limit the effect of difficulty
raising and lowering attacks.

**maxtargetadjustmentdown** | big.Rat  
MaxTargetAdjustmentDown restrict how much the block difficulty is allowed to
change in a single step, which is important to limit the effect of difficulty
raising and lowering attacks.

**siacoinprecision** | currency  
SiacoinPrecision is the number of base units in a siacoin. The Sia network has a
very large number of base units. We call 10^24 of these a siacoin.

## /daemon/settings [GET]
> curl example  

```go
curl -A "Sia-Agent" -u "":<apipassword> "localhost:9980/daemon/settings"
```
Returns the settings for the daemon

### JSON Response
> JSON Response Example
 
```go
{
  "maxdownloadspeed": 0,  // bytes per second
  "maxuploadspeed":   0,  // bytes per second
  "modules": { 
    "consensus":       true,  // bool
    "explorer":        false, // bool
    "feemanager":      true,  // bool
    "gateway":         true,  // bool
    "host":            true,  // bool
    "miner":           true,  // bool
    "renter":          true,  // bool
    "transactionpool": true,  // bool
    "wallet":          true   // bool

  } 
}
```

**maxdownloadspeed** | bytes per second  
Is the maximum download speed that the daemon can reach. 0 means there is no
limit set.

**maxuploadspeed** | bytes per second  
Is the maximum upload speed that the daemon can reach. 0 means there is no limit
set.

**modules** | struct  
Is a list of the siad modules with a bool indicating if the module was launched.

## /daemon/stack [GET]
**UNSTABLE**
> curl example  

```go
curl -A "Sia-Agent" "localhost:9980/daemon/stack"
```
Returns the daemon's current stack trace. The maximum buffer size that will be
returned is 64MB. If the stack trace is larger than 64MB the first 64MB are
returned.

### JSON Response
> JSON Response Example
 
```go
{
  "stack": [1,2,21,1,13,32,14,141,13,2,41,120], // []byte
}
```

**stack** | []byte  
Current stack trace. 

## /daemon/settings [POST]
> curl example  

```go
curl -A "Sia-Agent" -u "":<apipassword> --data "maxdownloadspeed=1000000&maxuploadspeed=20000" "localhost:9980/daemon/settings"
```

Modify settings that control the daemon's behavior.

### Query String Parameters
### OPTIONAL
**maxdownloadspeed** | bytes per second  
Max download speed permitted in bytes per second  

**maxuploadspeed** | bytes per second  
Max upload speed permitted in bytes per second  

### Response
standard success or error response. See [standard
responses](#standard-responses).

## /daemon/stop [GET]
> curl example  

```go
curl -A "Sia-Agent" -u "":<apipassword> "localhost:9980/daemon/stop"
```

Cleanly shuts down the daemon. This may take a few seconds.

### Response
standard success or error response. See [standard
responses](#standard-responses).

## /daemon/update [GET]
> curl example  

```go
curl -A "Sia-Agent" -u "":<apipassword> "localhost:9980/daemon/update"
```
Returns the the status of any updates available for the daemon

### JSON Response
> JSON Response Example
 
```go
{
  "available": false, // boolean
  "version": "1.4.0"  // string
}
```

**available** | boolean  
Available indicates whether or not there is an update available for the daemon.

**version** | string  
Version is the version of the latest release.

## /daemon/update [POST]
> curl example  

```go
curl -A "Sia-Agent" -u "":<apipassword> "localhost:9980/daemon/update"
```
Updates the daemon to the latest available version release.

### Response
standard success or error response. See [standard
responses](#standard-responses).

## /daemon/version [GET]
> curl example  

```go
curl -A "Sia-Agent" -u "":<apipassword> "localhost:9980/daemon/version"
```

Returns the version of the Sia daemon currently running. 

### JSON Response
> JSON Response Example
 
```go
{
"version": "1.3.7" // string
}
```
**version** | string  
This is the version number that is visible to its peers on the network.

# FeeManager

The feemanager allows applications built on top of Sia to charge the Sia user a
fee. The feemanager's API endpoints expose methods for viewing information about
the feemanager and for adding and canceling fees. 

## /feemanager [GET]
> curl example

```go
curl -A "Sia-Agent" "localhost:9980/feemanager"
```

returns information about the feemanager.

### JSON Response
> JSON Response Example

```go
{
  "payoutheight":249854 // blockheight
}
```

**payoutheight** | blockheight  
Height at which the FeeManager will payout the pending fees.

## /feemanager/add [POST]
> curl example  

```go
// Required Fields Only
curl -A "Sia-Agent" -u "":<apipassword> --data "amount=1000&address=1234567890abcdef0123456789abcdef0123456789abcdef0123456789abcdef0123456789ab&appuid=supercoolapp" "localhost:9980/feemanager/add"

// All Fields
curl -A "Sia-Agent" -u "":<apipassword> --data "amount=1000&address=1234567890abcdef0123456789abcdef0123456789abcdef0123456789abcdef0123456789ab&appuid=supercoolapp&recurring=true" "localhost:9980/feemanager/add"
```
sets a fee and associates it with the provided application UID.

### Query String Parameters
### REQUIRED
**amount** | hastings  
The amount is how much the fee will charge the user.

**address** | address  
The address is the application developer's wallet address that the fee should be
paid out to.

**appuid** | string  
The unique application identifier for the application that set the fee.

### OPTIONAL
**recurring** | bool  
Indicates whether or not this fee will be a recurring fee.  
**NOTE:** This is only informational, the application charging the fee is
responsible for submitting the fee on the recurring interval. 

### JSON Response
> JSON Response Example

```go
{
  "feeuid":"9ce7ff6c2b65a760b7362f5a041d3e84e65e22dd"  // string
}
```

**feeuid** | string  
This is the unique identifier for the fee that was just added

## /feemanager/cancel [POST]
> curl example  

```go
curl -A "Sia-Agent" -u "":<apipassword> --data "feeuid=9ce7ff6c2b65a760b7362f5a041d3e84e65e22dd" "localhost:9980/feemanager/cancel"
```

cancels a fee.

### Query String Parameters
### REQUIRED
**feeuid** | string  
The unique identifier for the fee.

### Response

standard success or error response. See [standard
responses](#standard-responses).

## /feemanager/paidfees [GET]
> curl example

```go
curl -A "Sia-Agent" "localhost:9980/feemanager/paidfees"
```

returns the paid fees that the feemanager managed.

### JSON Response
> JSON Response Example

```go
{
  "paidfees": [
    {
      "address":            "f063edc8412e3d17f0e130f38bc6f25d134fae46b760b829e09a762c400fbd641a0c1539a056", // hash
      "amount":             "1000",  // hastings
      "appuid":             "okapp", // string
      "feeuid":             "9ce7ff6c2b65a760b7362f5a041d3e84e65e22dd" // string
      "paymentcompleted":   true,    // bool
      "payoutheight":       12345,   // types.BlockHeight
      "recurring":          false,   // bool
      "timestamp":          "2018-09-23T08:00:00.000000000+04:00",     // Unix timestamp
      "transactioncreated": true,    // bool
    }
  ]
}

```

**paidfees** | []AppFee  
List of historical fees that have been paid out by the FeeManager. 

**address** | address  
The application developer's wallet address that the fee should be paid out to.

**amount** | hastings  
The number of hastings the fee will charge the user.

**appuid** | string  
Indicates the uid of the application requesting the fee.  

**feeuid** | string  
This is the unique identifier for the fee

**paymentcompleted** | bool  
Indicates whether or not the payment has been confirmed on-chain  

**payoutheight** | bool  
Indicates the height at which the fee is supposed to be paid out. The fee may be
paid out (or have been paid out for completed fees) at a later height than this,
but not earlier.  

**recurring** | bool  
Indicates whether or not this fee will be a recurring fee. 

**timestamp** | Unix timestamp  
This is the moment that the fee was requested.  

**transactioncreated** | bool  
Indicates whether the transaction to pay the fee has been created. If this is
set to true and paymentcompleted is set to false, it means that the transaction
has not yet been confirmed on-chain  

## /feemanager/pendingfees [GET]
> curl example

```go
curl -A "Sia-Agent" "localhost:9980/feemanager/pendingfees"
```

returns the pending fees that the feemanager is managing.

### JSON Response
> JSON Response Example

```go
{
  "pendingfees": [
    {
      "address":            "f063edc8412e3d17f0e130f38bc6f25d134fae46b760b829e09a762c400fbd641a0c1539a056", // hash
      "amount":             "1000",  // hastings
      "appuid":             "okapp", // string
      "feeuid":             "9ce7ff6c2b65a760b7362f5a041d3e84e65e22dd" // string
      "paymentcompleted":   true,    // bool
      "payoutheight":       12345,   // types.BlockHeight
      "recurring":          false,   // bool
      "timestamp":          "2018-09-23T08:00:00.000000000+04:00",     // Unix timestamp
      "transactioncreated": true,    // bool
    }
  ]
}

```

**pendingfees** | []AppFee  
List of pending fees that the FeeManager is managing that will pay out this
period. 

**address** | address  
The application developer's wallet address that the fee should be paid out to.

**amount** | hastings  
The number of hastings the fee will charge the user.

**appuid** | string  
The unique application identifier for the application that set the fee.

**feeuid** | string  
This is the unique identifier for the fee

**paymentcompleted** | bool  
Indicates whether or not the payment has been confirmed on-chain  

**payoutheight** | bool  
Indicates the height at which the fee is supposed to be paid out. The fee may be
paid out (or have been paid out for completed fees) at a later height than this,
but not earlier.  

**recurring** | bool  
Indicates whether or not this fee will be a recurring fee. 

**timestamp** | Unix timestamp  
This is the moment that the fee was requested.  

**transactioncreated** | bool  
Indicates whether the transaction to pay the fee has been created. If this is
set to true and paymentcompleted is set to false, it means that the transaction
has not yet been confirmed on-chain  

# Gateway

The gateway maintains a peer to peer connection to the network and provides a
method for calling RPCs on connected peers. The gateway's API endpoints expose
methods for viewing the connected peers, manually connecting to peers, and
manually disconnecting from peers. The gateway may connect or disconnect from
peers on its own.

## /gateway [GET]
> curl example  

```go
curl -A "Sia-Agent" "localhost:9980/gateway"
```

returns information about the gateway, including the list of connected peers.

### JSON Response
> JSON Response Example
 
```go
{
    "netaddress":"333.333.333.333:9981",  // string
    "peers":[
        {
            "inbound":    false,                   // boolean
            "local":      false,                   // boolean
            "netaddress": "222.222.222.222:9981",  // string
            "version":    "1.0.0",                 // string
        },
    ],
    "online":           true,  // boolean
    "maxdownloadspeed": 1234,  // bytes per second
    "maxuploadspeed":   1234,  // bytes per second
}
```
**netaddress** | string  
netaddress is the network address of the gateway as seen by the rest of the
network. The address consists of the external IP address and the port Sia is
listening on. It represents a `modules.NetAddress`.  

**peers** | array  
peers is an array of peers the gateway is connected to. It represents an array
of `modules.Peer`s.  
        
**inbound** | boolean  
inbound is true when the peer initiated the connection. This field is exposed as
outbound peers are generally trusted more than inbound peers, as inbound peers
are easily manipulated by an adversary.  

**local** | boolean  
local is true if the peer's IP address belongs to a local address range such as
192.168.x.x or 127.x.x.x  

**netaddress** | string  
netaddress is the address of the peer. It represents a `modules.NetAddress`.  

**version** | string  
version is the version number of the peer.  

**online** | boolean  
online is true if the gateway is connected to at least one peer that isn't
local.

**maxdownloadspeed** | bytes per second   
Max download speed permitted in bytes per second

**maxuploadspeed** | bytes per second   
Max upload speed permitted in bytes per second

## /gateway [POST]
> curl example  

```go
curl -A "Sia-Agent" -u "":<apipassword> --data "maxdownloadspeed=1000000&maxuploadspeed=20000" "localhost:9980/gateway"
```

Modify settings that control the gateway's behavior.

### Query String Parameters
### OPTIONAL
**maxdownloadspeed** | bytes per second  
Max download speed permitted in bytes per second  

**maxuploadspeed** | bytes per second  
Max upload speed permitted in bytes per second  

### Response

standard success or error response. See [standard
responses](#standard-responses).

## /gateway/bandwidth [GET]
> curl example

```go
curl -A "Sia-Agent" "localhost:9980/gateway/bandwidth"
```

returns the total upload and download bandwidth usage for the gateway

### JSON Response
> JSON Response Example

```go
{
  "download":  12345                                  // bytes
  "upload":    12345                                  // bytes
  "starttime": "2018-09-23T08:00:00.000000000+04:00", // Unix timestamp
}
```

**download** | bytes  
the total number of bytes that have been downloaded by the gateway since the
starttime.

**upload** | bytes  
the total number of bytes that have been uploaded by the gateway since the
starttime.

**starttime** | Unix timestamp  
the time at which the gateway started monitoring the bandwidth, since the
bandwidth is not currently persisted this will be startup timestamp.

## /gateway/connect/:*netaddress* [POST]
> curl example  

```go
curl -A "Sia-Agent" -X POST "localhost:9980/gateway/connect/123.456.789.0:9981"
```

connects the gateway to a peer. The peer is added to the node list if it is not
already present. The node list is the list of all nodes the gateway knows about,
but is not necessarily connected to.  

### Path Parameters
### REQUIRED
netaddress is the address of the peer to connect to. It should be a reachable ip
address and port number, of the form `IP:port`. IPV6 addresses must be enclosed
in square brackets.  

**netaddress** | string  
Example IPV4 address: 123.456.789.0:123  
Example IPV6 address: [123::456]:789  

### Response
standard success or error response. See [standard
responses](#Standard-Responses).

## /gateway/disconnect/:*netaddress* [POST]
> curl example  

```go
curl -A "Sia-Agent" -u "":<apipassword> -X POST "localhost:9980/gateway/disconnect/123.456.789.0:9981"
```

disconnects the gateway from a peer. The peer remains in the node list.
Disconnecting from a peer does not prevent the gateway from automatically
connecting to the peer in the future.

### Path Parameters
### REQUIRED
netaddress is the address of the peer to connect to. It should be a reachable ip
address and port number, of the form `IP:port`. IPV6 addresses must be enclosed
in square brackets.  

**netaddress** | string  
Example IPV4 address: 123.456.789.0:123  
Example IPV6 address: [123::456]:789  

### Response
standard success or error response. See [standard
responses](#standard-responses).

## /gateway/blocklist [GET]
> curl example  

```go
curl -A "Sia-Agent" "localhost:9980/gateway/blocklist"
```

fetches the list of blocklisted addresses.

### JSON Response
> JSON Response Example

```go
{
  "blocklist":
    [
    "123.123.123.123",  // string
    "123.123.123.123",  // string
    "123.123.123.123",  // string
    ],
}
```
**blocklist** | string  
blocklist is a list of blocklisted address

## /gateway/blocklist [POST]
> curl example  

```go
curl -A "Sia-Agent" -u "":<apipassword> --data '{"action":"append","addresses":["123.123.123.123","123.123.123.123","123.123.123.123"]}' "localhost:9980/gateway/blocklist"
```
```go
curl -A "Sia-Agent" -u "":<apipassword> --data '{"action":"set","addresses":[]}' "localhost:9980/gateway/blocklist"
```

performs actions on the Gateway's blocklist. There are three `actions` that can
be performed. `append` and `remove` are used for appending or removing addresses
from the Gateway's blocklist. `set` is used to define all the addresses in the
blocklist. If a list of addresses is provided with `set`, that list of addresses
will become the Gateway's blocklist, replacing any blocklist that was currently
in place. To clear the Gateway's blocklist, submit an empty list with `set`.

### Path Parameters
### REQUIRED
**action** | string  
this is the action to be performed on the blocklist. Allowed inputs are
`append`, `remove`, and `set`.

**addresses** | string  
this is a comma separated list of addresses that are to be appended to or
removed from the blocklist. If the action is `append` or `remove` this field is
required.

### Response
standard success or error response. See [standard
responses](#standard-responses).

# Host

The host provides storage from local disks to the network. The host negotiates
file contracts with remote renters to earn money for storing other users' files.
The host's endpoints expose methods for viewing and modifying host settings,
announcing to the network, and managing how files are stored on disk.

## /host [GET]
> curl example  

```go
curl -A "Sia-Agent" "localhost:9980/host"
```

fetches status information about the host.

### JSON Response
> JSON Response Example
 
```go
{
  "externalsettings": {
    "acceptingcontracts":   true,                 // boolean
    "maxdownloadbatchsize": 17825792,             // bytes
    "maxduration":          25920,                // blocks
    "maxrevisebatchsize":   17825792,             // bytes
    "netaddress":           "123.456.789.0:9982", // string
    "remainingstorage":     35000000000,          // bytes
    "sectorsize":           4194304,              // bytes
    "totalstorage":         35000000000,          // bytes
    "unlockhash":           "0123456789abcdef0123456789abcdef0123456789abcdef0123456789abcdef0123456789ab", // hash
    "windowsize":           144,  // blocks

    "collateral":    "57870370370",                     // hastings / byte / block
    "maxcollateral": "100000000000000000000000000000",  // hastings

    "contractprice":          "30000000000000000000000000", // hastings
    "downloadbandwidthprice": "250000000000000",            // hastings / byte
    "storageprice":           "231481481481",               // hastings / byte / block
    "uploadbandwidthprice":   "100000000000000",            // hastings / byte

    "registrysize":       16384,  // int
    "customregistrypath": ""      // string
    "revisionnumber":     0,      // int
    "version":            "1.0.0" // string
  },

  "financialmetrics": {
    "contractcount":                 2,     // int
    "contractcompensation":          "123", // hastings
    "potentialcontractcompensation": "123", // hastings

    "lockedstoragecollateral": "123", // hastings
    "lostrevenue":             "123", // hastings
    "loststoragecollateral":   "123", // hastings
    "potentialstoragerevenue": "123", // hastings
    "riskedstoragecollateral": "123", // hastings
    "storagerevenue":          "123", // hastings
    "transactionfeeexpenses":  "123", // hastings

    "downloadbandwidthrevenue":          "123", // hastings
    "potentialdownloadbandwidthrevenue": "123", // hastings
    "potentialuploadbandwidthrevenue":   "123", // hastings
    "uploadbandwidthrevenue":            "123"  // hastings
  },

  "internalsettings": {
    "acceptingcontracts":   true,                 // boolean
    "maxdownloadbatchsize": 17825792,             // bytes
    "maxduration":          25920,                // blocks
    "maxrevisebatchsize":   17825792,             // bytes
    "netaddress":           "123.456.789.0:9982", // string
    "windowsize":           144,                  // blocks
    
    "collateral":       "57870370370",                     // hastings / byte / block
    "collateralbudget": "2000000000000000000000000000000", // hastings
    "maxcollateral":    "100000000000000000000000000000",  // hastings
    
    "minbaserpcprice":           "123",                        //hastings
    "mincontractprice":          "30000000000000000000000000", // hastings
    "mindownloadbandwidthprice": "250000000000000",            // hastings / byte
    "minsectoraccessprice":      "123",                        //hastings
    "minstorageprice":           "231481481481",               // hastings / byte / block
    "minuploadbandwidthprice":   "100000000000000"             // hastings / byte

    "ephemeralaccountexpiry":     "604800",                          // seconds
    "maxephemeralaccountbalance": "2000000000000000000000000000000", // hastings
    "maxephemeralaccountrisk":    "2000000000000000000000000000000", // hastings
  },

  "networkmetrics": {
    "downloadcalls":     0,   // int
    "errorcalls":        1,   // int
    "formcontractcalls": 2,   // int
    "renewcalls":        3,   // int
    "revisecalls":       4,   // int
    "settingscalls":     5,   // int
    "unrecognizedcalls": 6    // int
  },

  "connectabilitystatus": "checking", // string
  "workingstatus":        "checking"  // string
  "publickey": {
    "algorithm": "ed25519", // string
    "key":       "RW50cm9weSBpc24ndCB3aGF0IGl0IHVzZWQgdG8gYmU=" // string
  },

"pricetable": {
  "uid":                        "00000000000000000000000000000000", // types.Specifier
  "validity":                   60000000000, // time.Duration
  "hostblockheight":            0, // types.BlockHeight

  "updatepricetablecost":       "1", // types.Currency
  "accountbalancecost":         "1", // types.Currency
  "fundaccountcost":            "1", // types.Currency
  "latestrevisioncost":         "151200000000000000", // types.Currency
  "initbasecost":               "100000000000000000", // types.Currency
  "memorytimecost":             "1", // types.Currency
  "collateralcost":             "0", // types.Currency
  "downloadbandwidthcost":      "25000000000000", // types.Currency
  "uploadbandwidthcost":        "1000000000000", // types.Currency
  "dropsectorsbasecost":        "1", // types.Currency
  "dropsectorsunitcost":        "1", // types.Currency
  "hassectorbasecost":          "1", // types.Currency
  "readbasecost":               "2000000000000000000", // types.Currency
  "readlengthcost":             "1", // types.Currency
  "revisionbasecost":           "0", // types.Currency
  "swapsectorcost":             "1", // types.Currency
  "writebasecost":              "1", // types.Currency
  "writelengthcost":            "1", // types.Currency
  "writestorecost":             "11574074074", // types.Currency

  "txnfeeminrecommended":       "10000000000000000000", // types.Currency
  "txnfeemaxrecommended":       "30000000000000000000", // types.Currency

  "registryentriesleft":        1024, // uint64
  "registryentriestotal":       1024, // uint64
  },
}
```
**externalsettings**    
The settings that get displayed to untrusted nodes querying the host's status.  
  
**acceptingcontracts** | boolean  
Whether or not the host is accepting new contracts.  

**maxdownloadbatchsize** | bytes  
The maximum size of a single download request from a renter. Each download
request has multiple round trips of communication that exchange money. Larger
batch sizes mean fewer round trips, but more financial risk for the host - the
renter can get a free batch when downloading by refusing to provide a signature.


**maxduration** | blocks  
The maximum duration that a host will allow for a file contract. The host
commits to keeping files for the full duration under the threat of facing a
large penalty for losing or dropping data before the duration is complete. The
storage proof window of an incoming file contract must end before the current
height + maxduration.  

**maxrevisebatchsize** | bytes  
The maximum size of a single batch of file contract revisions. The renter can
perform DoS attacks on the host by uploading a batch of data then refusing to
provide a signature to pay for the data. The host can reduce this exposure by
limiting the batch size. Larger batch sizes allow for higher throughput as there
is significant communication overhead associated with performing a batch upload.


**netaddress** | string  
The IP address or hostname (including port) that the host should be contacted
at.  

**remainingstorage** | bytes  
The amount of unused storage capacity on the host in bytes. It should be noted
that the host can lie.  

**sectorsize** | bytes  
The smallest amount of data in bytes that can be uploaded or downloaded when
performing calls to the host.  

**totalstorage** | bytes  
The total amount of storage capacity on the host. It should be noted that the
host can lie.  

**unlockhash** | hash  
The unlock hash is the address at which the host can be paid when forming file
contracts.  

**windowsize** | blocks  
The storage proof window is the number of blocks that the host has to get a
storage proof onto the blockchain. The window size is the minimum size of window
that the host will accept in a file contract.  

**collateral** | hastings / byte / block  
The maximum amount of money that the host will put up as collateral for storage
that is contracted by the renter.  

**maxcollateral** | hastings  
The maximum amount of collateral that the host will put into a single file
contract.  

**contractprice** | hastings  
The price that a renter has to pay to create a contract with the host. The
payment is intended to cover transaction fees for the file contract revision and
the storage proof that the host will be submitting to the blockchain.  

**downloadbandwidthprice** | hastings / byte  
The price that a renter has to pay when downloading data from the host.  

**storageprice** | hastings / byte / block  
The price that a renter has to pay to store files with the host.  

**uploadbandwidthprice** | hastings / byte  
The price that a renter has to pay when uploading data to the host.  

**registrysize** | int  
The size of the registry in bytes. One entry requires 256 bytes of storage on
disk and the size of the registry needs to be a multiple of 64 entries.
Therefore any provided number >0 bytes will be rounded to the nearest 16kib.
The default is 0 which means no registry.

**customregistrypath** | string  
The path of the registry on disk. If it's empty, it uses the default location
relative to siad's host folder. Otherwise the provided path will be used.
Changing it will trigger a registry migration which takes an arbitrary amount
of time depending of the size of the registry.

**revisionnumber** | int  
The revision number indicates to the renter what iteration of settings the host
is currently at. Settings are generally signed. If the renter has multiple
conflicting copies of settings from the host, the renter can expect the one with
the higher revision number to be more recent.  

**version** | string  
The version of external settings being used. This field helps coordinate updates
while preserving compatibility with older nodes.  

**financialmetrics**    
The financial status of the host.  
  
**contractcount** | int  
Number of open file contracts.  

**contractcompensation** | hastings  
The amount of money that renters have given to the host to pay for file
contracts. The host is required to submit a file contract revision and a storage
proof for every file contract that gets created, and the renter pays for the
miner fees on  these objects.  

**potentialcontractcompensation** | hastings  
The amount of money that renters have given to the host to pay for file
contracts which have not been confirmed yet. The potential compensation becomes
compensation after the storage proof is submitted.  

**lockedstoragecollateral** | hastings  
The amount of storage collateral which the host has tied up in file contracts.
The host has to commit collateral to a file contract even if there is no
storage, but the locked collateral will be returned even if the host does not
submit a storage proof - the collateral is not at risk, it is merely set aside
so that it can be put at risk later.  

**lostrevenue** | hastings  
The amount of revenue, including storage revenue and bandwidth revenue, that has
been lost due to failed file contracts and failed storage proofs.  

**loststoragecollateral** | hastings  
The amount of collateral that was put up to protect data which has been lost due
to failed file contracts and missed storage proofs.  

**potentialstoragerevenue** | hastings  
The amount of revenue that the host stands to earn if all storage proofs are
submitted correctly and in time.

**riskedstoragecollateral** | hastings  
The amount of money that the host has risked on file contracts. If the host
starts missing storage proofs, the host can forfeit up to this many coins. In
the event of a missed storage proof, locked storage collateral gets returned,
but risked storage collateral does not get returned.  

**storagerevenue** | hastings  
The amount of money that the host has earned from storing data. This money has
been locked down by successful storage proofs.  

**transactionfeeexpenses** | hastings  
The amount of money that the host has spent on transaction fees when submitting
host announcements, file contract revisions, and storage proofs.  

**downloadbandwidthrevenue** | hastings  
The amount of money that the host has made from renters downloading their files.
This money has been locked in by successsful storage proofs.  

**potentialdownloadbandwidthrevenue** | hastings  
The amount of money that the host stands to make from renters that downloaded
their files. The host will only realize this revenue if the host successfully
submits storage proofs for the related file contracts.  

**potentialuploadbandwidthrevenue** | hastings  
The amount of money that the host stands to make from renters that uploaded
files. The host will only realize this revenue if the host successfully submits
storage proofs for the related file contracts.  

**uploadbandwidthrevenue** | hastings  
The amount of money that the host has made from renters uploading their files.
This money has been locked in by successful storage proofs.  

**internalsettings**    
The settings of the host. Most interactions between the user and the host occur
by changing the internal settings.  

**acceptingcontracts** | boolean  
When set to true, the host will accept new file contracts if the terms are
reasonable. When set to false, the host will not accept new file contracts at
all.  

**maxdownloadbatchsize** | bytes  
The maximum size of a single download request from a renter. Each download
request has multiple round trips of communication that exchange money. Larger
batch sizes mean fewer round trips, but more financial risk for the host - the
renter can get a free batch when downloading by refusing to provide a signature.


**maxduration** | blocks  
The maximum duration of a file contract that the host will accept. The storage
proof window must end before the current height + maxduration.  

**maxrevisebatchsize** | bytes  
The maximum size of a single batch of file contract revisions. The renter can
perform DoS attacks on the host by uploading a batch of data then refusing to
provide a signature to pay for the data. The host can reduce this exposure by
limiting the batch size. Larger batch sizes allow for higher throughput as there
is significant communication overhead associated with performing a batch upload.


**netaddress** | string  
The IP address or hostname (including port) that the host should be contacted
at. If left blank, the host will automatically figure out its ip address and use
that. If given, the host will use the address given.  

**windowsize** | blocks  
The storage proof window is the number of blocks that the host has to get a
storage proof onto the blockchain. The window size is the minimum size of window
that the host will accept in a file contract.  

**collateral** | hastings / byte / block  
The maximum amount of money that the host will put up as collateral per byte per
block of storage that is contracted by the renter.  

**collateralbudget** | hastings  
The total amount of money that the host will allocate to collateral across all
file contracts.  

**maxcollateral** | hastings  
The maximum amount of collateral that the host will put into a single file
contract.

**minbaserpcprice** | hastings  
The minimum price that the host will demand from a renter for interacting with
the host. This is charged for every interaction a renter has with a host to pay
for resources consumed during the interaction. It is added to the
`mindownloadbandwidthprice` and `minuploadbandwidthprice` when uploading or
downloading files from the host.

**mincontractprice** | hastings  
The minimum price that the host will demand from a renter when forming a
contract. Typically this price is to cover transaction fees on the file contract
revision and storage proof, but can also be used if the host has a low amount of
collateral. The price is a minimum because the host may automatically adjust the
price upwards in times of high demand.  

**mindownloadbandwidthprice** | hastings / byte  
The minimum price that the host will demand from a renter when the renter is
downloading data. If the host is saturated, the host may increase the price from
the minimum.

**minsectoraccessprice** | hastings  
The minimum price that the host will demand from a renter for accessing a sector
of data on disk. Since the host has to read at least a full 4MB sector from disk
regardless of how much the renter intends to download this is charged to pay for
the physical disk resources the host uses. It is multiplied by the number of
sectors read then added to the `mindownloadbandwidthprice` when downloading a
file.

**minstorageprice** | hastings / byte / block  
The minimum price that the host will demand when storing data for extended
periods of time. If the host is low on space, the price of storage may be set
higher than the minimum.  

**minuploadbandwidthprice** | hastings / byte  
The minimum price that the host will demand from a renter when the renter is
uploading data. If the host is saturated, the host may increase the price from
the minimum.  

**ephemeralaccountexpiry** | seconds  
The  maximum amount of time an ephemeral account can be inactive before it is
considered to be expired and gets deleted. After an account has expired, the
account owner has no way of retrieving the funds. Setting this value to 0 means
ephemeral accounts never expire, regardless of how long they have been inactive.

**maxephemeralaccountbalance** | hastings  
The maximum amount of money that the host will allow a user to deposit into a
single ephemeral account.

**maxephemeralaccountrisk** | hastings  
To increase performance, the host will allow a user to withdraw from an
ephemeral account without requiring the user to wait until the host has
persisted the updated ephemeral account balance to complete a transaction. This
means that the user can perform actions such as downloads with significantly
less latency. This also means that if the host loses power at that exact moment,
the host will forget that the user has spent money and the user will be able to
spend that money again.

maxephemeralaccountrisk is the maximum amount of money that the host is willing
to risk to a system failure. The account manager will keep track of the total
amount of money that has been withdrawn, but has not yet been persisted to disk.
If a user's withdrawal would put the host over the maxephemeralaccountrisk, the
host will wait to complete the user's transaction until it has persisted the
widthdrawal, to prevent the host from having too much money at risk.

Note that money is only at risk if the host experiences an unclean shutdown
while in the middle of a transaction with a user, and generally the amount at
risk will be minuscule unless the host experiences an unclean shutdown while in
the middle of many transactions with many users at once. This value should be
larger than maxephemeralaccountbalance but does not need to be significantly
larger.

**networkmetrics**    
Information about the network, specifically various ways in which renters have
contacted the host.  

**downloadcalls** | int  
The number of times that a renter has attempted to download something from the
host.  

**errorcalls** | int  
The number of calls that have resulted in errors. A small number of errors are
expected, but a large number of errors indicate either buggy software or
malicious network activity. Usually buggy software.  

**formcontractcalls** | int  
The number of times that a renter has tried to form a contract with the host.  

**renewcalls** | int  
The number of times that a renter has tried to renew a contract with the host.  

**revisecalls** | int  
The number of times that the renter has tried to revise a contract with the
host.  

**settingscalls** | int  
The number of times that a renter has queried the host for the host's settings.
The settings include the price of bandwidth, which is a price that can adjust
every few minutes. This value is usually very high compared to the others.  

**unrecognizedcalls** | int  
The number of times that a renter has attempted to use an unrecognized call.
Larger numbers typically indicate buggy software.  

**connectabilitystatus** | string  
connectabilitystatus is one of "checking", "connectable", or "not connectable",
and indicates if the host can connect to itself on its configured NetAddress.  

**workingstatus** | string  
workingstatus is one of "checking", "working", or "not working" and indicates if
the host is being actively used by renters.

**publickey** | SiaPublicKey  
Public key used to identify the host.

**uid** | types.Specifier  
UID of the current price table. Only filled in for renters over the
peer-to-peer protocol. In the API it's always zeros.

**valdity** | time.Duration  
The duration for which a fresh price table is valid.

**hostblockheight** | types.BlockHeight  
Blockheight as seen by the host at the last time the table was updated.

**updatepricetablecost** | types.Currency  
Cost for the UpdatePriceTable RPC.

**accountbalanceCost** | types.Currency  
Cost for the AccountBalance RPC.

**fundaccountcost** | types.Currency  
Cost for the FundAccount RPC.

**latestrevisioncost** | types.Currency  
Cost for the LatestRevision RPC.

**initbasecost** | types.Currency  
InitBaseCost is the amount of cost that is incurred when an MDM program
starts to run. This doesn't include the memory used by the program data. The
total cost to initialize a program is calculated as
InitCost = InitBaseCost + MemoryTimeCost * Time

**memorytimecost** | types.Currency  
MemoryTimeCost is the amount of cost per byte per time that is incurred by
the memory consumption of the program.

**collateralcost** | types.Currency  
CollateralCost is the amount of money per byte the host is promising to lock
away as collateral when adding new data to a contract.

**downloadbandwidthcost** | types.Currency  
Cost per byte of downloading from a host.

**uploadbandwidthcost** | types.Currency  
Cost per byte of uploading from a host.

**dropsectorbasecost** | types.Currency  
Base cost of a drop sector MDM instruction.

**dropsectorunitcost** | types.Currency  
Additional per-sector cost of a drop sector MDM instruction.

**hassectorbasecost** | types.Currency  
Cost of a has sector MDM instruction.

**readbasecost** | types.Currency  
Base cost of a read instruction.

**readlengthcost** | types.Currency  
Additional per-byte cost of a read instruction.

**revisionbasecost** | types.Currency  
Cost of a revision instruction.

**swapsectorcost** | types.Currency  
Cost of swapping 2 sectors with a swap sector instruction.

**writebasecost** | types.Currency  
Base cost of a write instruction.

**writelengthcost** | types.Currency  
Additional per-byte cost of a write instruction.

**writestorecost** | types.Currency  
Addition per-byte per-block cost of a write instruction. Only applies to
adding new data, not overwriting data.

**txnfeeminrecommended** | types.Currency  
Minimum per-byte txnfee recommendation as seen by the host's transaction
pool.

**txnfeemaxrecommended** | types.Currency  
Maximum per-byte txnfee recommendation as seen by the host's transaction
pool.

**registryentriesleft** | uint64  
number of registry entries not in use.

**registryentriestotal** | uint64  
total number of registry entries the host has allocated.

## /host/bandwidth [GET]
> curl example

```go
curl -A "Sia-Agent" "localhost:9980/host/bandwidth"
```

returns the total upload and download bandwidth usage for the host

### JSON Response
```go
{
  "download":  12345                                  // bytes
  "upload":    12345                                  // bytes
  "starttime": "2018-09-23T08:00:00.000000000+04:00", // Unix timestamp
}
```

**download** | bytes  
the total number of bytes that have been sent from the host to renters since the
starttime.

**upload** | bytes  
the total number of bytes that have been received by the host from renters since the
starttime.

**starttime** | Unix timestamp  
the time at which the host started monitoring the bandwidth, since the
bandwidth is not currently persisted this will be startup timestamp.

## /host [POST]
> curl example  

```go
curl -A "Sia-Agent" -u "":<apipassword> -X POST "localhost:9980/host?acceptingcontracts=true&maxduration=12096&windowsize=1008"
```

Configures hosting parameters. All parameters are optional; unspecified
parameters will be left unchanged.

### Query String Parameters
### OPTIONAL
**acceptingcontracts** | boolean  
When set to true, the host will accept new file contracts if the terms are
reasonable. When set to false, the host will not accept new file contracts at
all.  

**maxdownloadbatchsize** | bytes  
The maximum size of a single download request from a renter. Each download
request has multiple round trips of communication that exchange money. Larger
batch sizes mean fewer round trips, but more financial risk for the host - the
renter can get a free batch when downloading by refusing to provide a signature.


**maxduration** | blocks  
The maximum duration of a file contract that the host will accept. The storage
proof window must end before the current height + maxduration.  

**maxrevisebatchsize** | bytes  
The maximum size of a single batch of file contract revisions. The renter can
perform DoS attacks on the host by uploading a batch of data then refusing to
provide a signature to pay for the data. The host can reduce this exposure by
limiting the batch size. Larger batch sizes allow for higher throughput as there
is significant communication overhead associated with performing a batch upload.


**netaddress** | string  
The IP address or hostname (including port) that the host should be contacted
at. If left blank, the host will automatically figure out its ip address and use
that. If given, the host will use the address given.  

**windowsize** | blocks  
// The storage proof window is the number of blocks that the host has to get a
storage proof onto the blockchain. The window size is the minimum size of window
that the host will accept in a file contract.

**collateral** | hastings / byte / block  
The maximum amount of money that the host will put up as collateral per byte per
block of storage that is contracted by the renter.  

**collateralbudget** | hastings  
The total amount of money that the host will allocate to collateral across all
file contracts.  

**maxcollateral** | hastings  
The maximum amount of collateral that the host will put into a single file
contract.  

**minbaserpcprice** | hastings  
The minimum price that the host will demand from a renter for interacting with
the host. This is charged for every interaction a renter has with a host to pay
for resources consumed during the interaction. It is added to the
`mindownloadbandwidthprice` and `minuploadbandwidthprice` when uploading or
downloading files from the host.

**mincontractprice** | hastings  
The minimum price that the host will demand from a renter when forming a
contract. Typically this price is to cover transaction fees on the file contract
revision and storage proof, but can also be used if the host has a low amount of
collateral. The price is a minimum because the host may automatically adjust the
price upwards in times of high demand.  

**minsectoraccessprice** | hastings  
The minimum price that the host will demand from a renter for accessing a sector
of data on disk. Since the host has to read at least a full 4MB sector from disk
regardless of how much the renter intends to download this is charged to pay for
the physical disk resources the host uses. It is multiplied by the number of
sectors read then added to the `mindownloadbandwidthprice` when downloading a
file.

**mindownloadbandwidthprice** | hastings / byte  
The minimum price that the host will demand from a renter when the renter is
downloading data. If the host is saturated, the host may increase the price from
the minimum.  

**minstorageprice** | hastings / byte / block  
The minimum price that the host will demand when storing data for extended
periods of time. If the host is low on space, the price of storage may be set
higher than the minimum.  

**minuploadbandwidthprice** | hastings / byte  
The minimum price that the host will demand from a renter when the renter is
uploading data. If the host is saturated, the host may increase the price from
the minimum.  

**maxephemeralaccountbalance** | hastings  
The maximum amount of money that the host will allow a user to deposit into a
single ephemeral account.

**maxephemeralaccountrisk** | hastings  
To increase performance, the host will allow a user to withdraw from an
ephemeral account without requiring the user to wait until the host has
persisted the updated ephemeral account balance to complete a transaction. This
means that the user can perform actions such as downloads with significantly
less latency. This also means that if the host loses power at that exact moment,
the host will forget that the user has spent money and the user will be able to
spend that money again.

maxephemeralaccountrisk is the maximum amount of money that the host is willing
to risk to a system failure. The account manager will keep track of the total
amount of money that has been withdrawn, but has not yet been persisted to disk.
If a user's withdrawal would put the host over the maxephemeralaccountrisk, the
host will wait to complete the user's transaction until it has persisted the
widthdrawal, to prevent the host from having too much money at risk.

Note that money is only at risk if the host experiences an
unclean shutdown while in the middle of a transaction with a user, and generally
the amount at risk will be minuscule unless the host experiences an unclean
shutdown while in the middle of many transactions with many users at once. This
value should be larger than 'maxephemeralaccountbalance but does not need to be
significantly larger.

**registrysize** | int  
The size of the registry in bytes. One entry requires 256 bytes of storage on
disk and the size of the registry needs to be a multiple of 64 entries.
Therefore any provided number >0 bytes will be rounded to the nearest 16kib.
The default is 0 which means no registry.

**customregistrypath** | string  
The path of the registry on disk. If it's empty, it uses the default location
relative to siad's host folder. Otherwise the provided path will be used.
Changing it will trigger a registry migration which takes an arbitrary amount
of time depending of the size of the registry.

### Response

standard success or error response. See [standard
responses](#standard-responses).

## /host/announce [POST]
> curl example  

```go
curl -A "Sia-Agent" -u "":<apipassword> -X POST "localhost:9980/host/announce"
```
> curl example with a custom netaddress

```go
curl -A "Sia-Agent" -u "":<apipassword> -X POST "localhost:9980/host/announce?netaddress=siahost.example.net"
```

Announce the host to the network as a source of storage. Generally only needs to
be called once.

Note that even after the host has been announced, it will not accept new
contracts unless configured to do so. To configure the host to accept contracts,
see [/host](## /host [POST]).

### Query String Parameters
### OPTIONAL
**netaddress string** | string  
The address to be announced. If no address is provided, the automatically
discovered address will be used instead.  

### Response

standard success or error response. See [standard
responses](#Standard-Responses).

## /host/contracts [GET]
> curl example  

```go
curl -A "Sia-Agent" "localhost:9980/host/contracts"
```


Get contract information from the host database. This call will return all
storage obligations on the host. Its up to the caller to filter the contracts
based on their needs.

### JSON Response
> JSON Response Example
 
```go
{
  "contracts": [
    {
      "contractcost":             "1234",             // hastings
      "datasize":                 500000,             // bytes
      "lockedcollateral":         "1234",             // hastings
      "obligationid": "fff48010dcbbd6ba7ffd41bc4b25a3634ee58bbf688d2f06b7d5a0c837304e13", // hash
      "potentialaccountfunding":  "1234",             // hastings
      "potentialdownloadrevenue": "1234",             // hastings
      "potentialstoragerevenue":  "1234",             // hastings
      "potentialuploadrevenue":   "1234",             // hastings
      "riskedcollateral":         "1234",             // hastings
      "revisionnumber":           0,                  // int
      "sectorrootscount":         2,                  // int
      "transactionfeesadded":     "1234",             // hastings
      "expirationheight":         123456,             // blocks
      "negotiationheight":        123456,             // blocks
      "proofdeadline":            123456,             // blocks
      "obligationstatus":         "obligationFailed", // string
      "originconfirmed":          true,               // boolean
      "proofconfirmed":           true,               // boolean
      "proofconstructed":         true,               // boolean
      "revisionconfirmed":        false,              // boolean
      "revisionconstructed":      false,              // boolean
      "validproofoutputs":        [],                 // []SiacoinOutput
      "missedproofoutputs":       [],                 // []SiacoinOutput
    }
  ]
}
```
**contractcost** | hastings  
Amount in hastings to cover the transaction fees for this storage obligation.

**datasize** | bytes  
Size of the data that is protected by the contract.

**lockedcollateral** | hastings  
Amount that is locked as collateral for this storage obligation.

**obligationid** | hash  
Id of the storageobligation, which is defined by the file contract id of the
file contract that governs the storage obligation.

**potentialaccountfunding** | hastings  
Amount in hastings that went to funding ephemeral accounts with.

**potentialdownloadrevenue** | hastings  
Potential revenue for downloaded data that the host will receive upon successful
completion of the obligation.

**potentialstoragerevenue** | hastings  
Potential revenue for storage of data that the host will receive upon successful
completion of the obligation.

**potentialuploadrevenue** | hastings  
Potential revenue for uploaded data that the host will receive upon successful
completion of the obligation.

**riskedcollateral** | hastings  
Amount that the host might lose if the submission of the storage proof is not
successful.

**revisionnumber** | int  
The last revision of the contract

**sectorrootscount** | int  
Number of sector roots.

**transactionfeesadded** | hastings  
Amount for transaction fees that the host added to the storage obligation.

**expirationheight** | blockheight  
Expiration height is the height at which the storage obligation expires.

**negotiationheight** | blockheight  
Negotiation height is the height at which the storage obligation was negotiated.

**proofdeadline** | blockheight  
The proof deadline is the height by which the storage proof must be submitted.

**obligationstatus** | string  
Status of the storage obligation. There are 4 different statuses:
 - `obligationFailed`:  the storage obligation failed, potential revenues and
   risked collateral are lost
 - `obligationRejected`:  the storage obligation was never started, no revenues
   gained or lost
 - `obligationSucceeded`: the storage obligation was completed, revenues were
   gained
 - `obligationUnresolved`:  the storage obligation has an uninitialized value.
   When the **proofdeadline** is in the past this might be a stale obligation.

**originconfirmed** | hash  
Origin confirmed indicates whether the file contract was seen on the blockchain
for this storage obligation.

**proofconfirmed** | boolean  
Proof confirmed indicates whether there was a storage proof seen on the
blockchain for this storage obligation.

**proofconstructed** | boolean  
The host has constructed a storage proof

**revisionconfirmed** | boolean  
Revision confirmed indicates whether there was a file contract revision seen on
the blockchain for this storage obligation.

**revisionconstructed** | boolean  
Revision constructed indicates whether there was a file contract revision
constructed for this storage obligation.

**validproofoutputs** | []SiacoinOutput   
The payouts that the host and renter will receive if a valid proof is confirmed on the blockchain

**missedproofoutputs** | []SiacoinOutput  
The payouts that the host and renter will receive if a proof is not confirmed on the blockchain

## /host/storage [GET]
> curl example  

```go
curl -A "Sia-Agent" "localhost:9980/host/storage"
```

Gets a list of folders tracked by the host's storage manager.

### JSON Response
> JSON Response Example
 
```go
{
  "folders": [
    {
      "path":              "/home/foo/bar", // string
      "capacity":          50000000000,     // bytes
      "capacityremaining": 100000,          // bytes

      "failedreads":      0,  // int
      "failedwrites":     1,  // int
      "successfulreads":  2,  // int
      "successfulwrites": 3,  // int
    }
  ]
}
```
**path** | string  
Absolute path to the storage folder on the local filesystem.  

**capacity** | bytes  
Maximum capacity of the storage folder in bytes. The host will not store more
than this many bytes in the folder. This capacity is not checked against the
drive's remaining capacity. Therefore, you must manually ensure the disk has
sufficient capacity for the folder at all times. Otherwise you risk losing
renter's data and failing storage proofs.  

**capacityremaining** | bytes  
Unused capacity of the storage folder in bytes.  

**failedreads, failedwrites** | int  
Number of failed disk read & write operations. A large number of failed reads or
writes indicates a problem with the filesystem or drive's hardware.  

**successfulreads, successfulwrites** | int  
Number of successful read & write operations.  

## /host/storage/folders/add [POST]
> curl example  

```go
curl -A "Sia-Agent" -u "":<apipassword> --data "path=foo/bar&size=1000000000000" "localhost:9980/host/storage/folders/add"
```

adds a storage folder to the manager. The manager may not check that there is
enough space available on-disk to support as much storage as requested

### Storage Folder Limits
A host can only have 65536 storage folders in total which have to be between 256
MiB and 16 PiB in size

### Query String Parameters
### REQUIRED
**path** | string  
Local path on disk to the storage folder to add.  

**size** | bytes  
Initial capacity of the storage folder. This value isn't validated so it is
possible to set the capacity of the storage folder greater than the capacity of
the disk. Do not do this.  

### Response

standard success or error response. See [standard
responses](#standard-responses).

## /host/storage/folders/remove [POST]
> curl example  

```go
curl -A "Sia-Agent" -u "":<apipassword> --data "path=foo/bar&force=false" "localhost:9980/host/storage/folders/remove"
```

Remove a storage folder from the manager. All storage on the folder will be
moved to other stoarge folders, meaning that no data will be lost. If the
manager is unable to save data, an error will be returned and the operation will
be stopped.

### Query String Parameters
### REQUIRED
**path** | string  
Local path on disk to the storage folder to removed.  

### OPTIONAL
**force** | boolean  
If `force` is true, the storage folder will be removed even if the data in the
storage folder cannot be moved to other storage folders, typically because they
don't have sufficient capacity. If `force` is true and the data cannot be moved,
data will be lost.  

### Response

standard success or error response. See [standard
responses](#standard-responses).

## /host/storage/folders/resize [POST]
> curl example  

```go
curl -A "Sia-Agent" -u "":<apipassword> --data "path=foo/bar&newsize=1000000000000" "localhost:9980/host/storage/folders/resize"
```

Grows or shrinks a storage file in the manager. The manager may not check that
there is enough space on-disk to support growing the storasge folder, but should
gracefully handle running out of space unexpectedly. When shrinking a storage
folder, any data in the folder that needs to be moved will be placed into other
storage folders, meaning that no data will be lost. If the manager is unable to
migrate the data, an error will be returned and the operation will be stopped.

### Storage Folder Limits
See [/host/storage/folders/add](#host-storage-folders-add-post)

### Query String Parameters
### REQUIRED
**path** | string  
Local path on disk to the storage folder to resize.  

**newsize** | bytes  
Desired new size of the storage folder. This will be the new capacity of the
storage folder.  

### Response

standard success or error response. See [standard
responses](#standard-responses).

## /host/storage/sectors/delete/:*merkleroot* [POST]
> curl example  

```go
curl -A "Sia-Agent" -u "":<apipassword> -X POST "localhost:9980/host/storage/sectors/delete/[merkleroot]"
```

Deletes a sector, meaning that the manager will be unable to upload that sector
and be unable to provide a storage proof on that sector. This endpoint is for
removing the data entirely, and will remove instances of the sector appearing at
all heights. The primary purpose is to comply with legal requests to remove
data.

### Path Parameters
### REQUIRED
**merkleroot** | merkleroot  
Merkleroot of the sector to delete.  

### Response

standard success or error response. See [standard
responses](#standard-responses).

## /host/estimatescore [GET]
> curl example  

```go
curl -A "Sia-Agent" "localhost:9980/host/estimatescore"
```

Returns the estimated HostDB score of the host using its current settings,
combined with the provided settings.

### Query String Parameters
### OPTIONAL
See [host internal settings](#internalsettings)
 - acceptingcontracts   
 - maxdownloadbatchsize 
 - maxduration          
 - maxrevisebatchsize   
 - netaddress           
 - windowsize           
 - collateral        
 - collateralbudget 
 - maxcollateral    
 - mincontractprice          
 - mindownloadbandwidthprice  
 - minstorageprice            
 - minuploadbandwidthprice
 - ephemeralaccountexpiry    
 - maxephemeralaccountbalance
 - maxephemeralaccountrisk

### JSON Response
> JSON Response Example

```go
{
  "estimatedscore": "123456786786786786786786786742133",  // big int
  "conversionrate": 95  // float64
}
```
**estimatedscore** | big int  
estimatedscore is the estimated HostDB score of the host given the settings
passed to estimatescore.  
  
**conversionrate** | float64  
conversionrate is the likelihood given the settings passed to estimatescore that
the host will be selected by renters forming contracts.  

# Host DB

The hostdb maintains a database of all hosts known to the network. The database
identifies hosts by their public key and keeps track of metrics such as price.

## /hostdb [GET]
> curl example  

```go
curl -A "Sia-Agent" "localhost:9980/hostdb"
```

Shows some general information about the state of the hostdb.

### JSON Response
> JSON Response Example
 
```go
{
    "initialscancomplete": false  // boolean
}
```
**initialscancomplete** | boolean  
indicates if all known hosts have been scanned at least once.

## /hostdb/active [GET]
> curl example  

```go
curl -A "Sia-Agent" "localhost:9980/hostdb/active"
```

lists all of the active hosts known to the renter, sorted by preference.

### Query String Parameters
### OPTIONAL
**numhosts** | int  
Number of hosts to return. The actual number of hosts returned may be less if
there are insufficient active hosts. Optional, the default is all active hosts.


### JSON Response
> JSON Response Example
 
```go
{
  "hosts": [
        {
      "acceptingcontracts":     true,                 // boolean
      "maxdownloadbatchsize":   17825792,             // bytes
      "maxduration":            25920,                // blocks
      "maxrevisebatchsize":     17825792,             // bytes
      "netaddress":             "123.456.789.0:9982"  // string 
      "remainingstorage":       35000000000,          // bytes
      "sectorsize":             4194304,              // bytes
      "totalstorage":           35000000000,          // bytes
      "unlockhash": "0123456789abcdef0123456789abcdef0123456789abcdef0123456789abcdef0123456789ab", // hash
      "windowsize":             144,                            // blocks
      "collateral":             "20000000000"                   // hastings / byte / block
      "maxcollateral":          "1000000000000000000000000000"  // hastings
      "contractprice":          "1000000000000000000000000"     // hastings
      "downloadbandwidthprice": "35000000000000"                // hastings / byte
      "storageprice":           "14000000000"                   // hastings / byte / block
      "uploadbandwidthprice":   "3000000000000"                 // hastings / byte
      "revisionnumber":         12733798,                       // int
      "version":                "1.3.4"                         // string
      "firstseen":              160000,                         // blocks
      "historicdowntime":       0,                              // nanoseconds
      "historicuptime":         41634520900246576,              // nanoseconds
      "scanhistory": [
        {
          "success": true,  // boolean
          "timestamp": "2018-09-23T08:00:00.000000000+04:00"  // unix timestamp
        },
        {
          "success": true,  // boolean
          "timestamp": "2018-09-23T06:00:00.000000000+04:00"  // unix timestamp
        },
        {
          "success": true,  // boolean// boolean
          "timestamp": "2018-09-23T04:00:00.000000000+04:00"  // unix timestamp
        }
      ],
      "historicfailedinteractions":     0,      // int
      "historicsuccessfulinteractions": 5,      // int
      "recentfailedinteractions":       0,      // int
      "recentsuccessfulinteractions":   0,      // int
      "lasthistoricupdate":             174900, // blocks
      "ipnets": [
        "1.2.3.0",  // string
        "2.1.3.0"   // string
      ],
      "lastipnetchange": "2015-01-01T08:00:00.000000000+04:00", // unix timestamp
      "publickey": {
        "algorithm": "ed25519", // string
        "key":       "RW50cm9weSBpc24ndCB3aGF0IGl0IHVzZWQgdG8gYmU=" // string
      },
      "publickeystring": "ed25519:1234567890abcdef1234567890abcdef1234567890abcdef1234567890abcdef",  // string
      "filtered": false, // boolean
    }
  ]
}
```

**hosts**  
**acceptingcontracts** | boolean  
true if the host is accepting new contracts.  

**maxdownloadbatchsize** | bytes  
Maximum number of bytes that the host will allow to be requested by a single
download request.  

**maxduration** | blocks  
Maximum duration in blocks that a host will allow for a file contract. The host
commits to keeping files for the full duration under the threat of facing a
large penalty for losing or dropping data before the duration is complete. The
storage proof window of an incoming file contract must end before the current
height + maxduration.  

There is a block approximately every 10 minutes. e.g. 1 day = 144 blocks  

**maxrevisebatchsize** | bytes  
Maximum size in bytes of a single batch of file contract revisions. Larger batch
sizes allow for higher throughput as there is significant communication overhead
associated with performing a batch upload.  

**netaddress** | string  
Remote address of the host. It can be an IPv4, IPv6, or hostname, along with the
port. IPv6 addresses are enclosed in square brackets.  

**remainingstorage** | bytes  
Unused storage capacity the host claims it has.  

**sectorsize** | bytes  
Smallest amount of data in bytes that can be uploaded or downloaded to or from
the host.  

**totalstorage** | bytes  
Total amount of storage capacity the host claims it has.  

**unlockhash** | hash  
Address at which the host can be paid when forming file contracts.  

**windowsize** | blocks  
A storage proof window is the number of blocks that the host has to get a
storage proof onto the blockchain. The window size is the minimum size of window
that the host will accept in a file contract.  

**collateral** | hastings / byte / block  
The maximum amount of money that the host will put up as collateral for storage
that is contracted by the renter.  

**maxcollateral** | hastings  
The maximum amount of collateral that the host will put into a single file
contract.  

**contractprice** | hastings  
The price that a renter has to pay to create a contract with the host. The
payment is intended to cover transaction fees for the file contract revision and
the storage proof that the host will be submitting to the blockchain.  

**downloadbandwidthprice** | hastings / byte  
The price that a renter has to pay when downloading data from the host.  

**storageprice** | hastings / byte / block  
The price that a renter has to pay to store files with the host.  

**uploadbandwidthprice** | hastings / byte  
The price that a renter has to pay when uploading data to the host.  

**revisionnumber** | int  
The revision number indicates to the renter what iteration of settings the host
is currently at. Settings are generally signed. If the renter has multiple
conflicting copies of settings from the host, the renter can expect the one with
the higher revision number to be more recent.  

**version** | string  
The version of the host.  

**firstseen** | blocks  
Firstseen is the last block height at which this host was announced.  

**historicdowntime** | nanoseconds  
Total amount of time the host has been offline.  

**historicuptime** | nanoseconds  
Total amount of time the host has been online.  

**scanhistory** Measurements that have been taken on the host. The most recent
measurements are kept in full detail.  

**historicfailedinteractions** | int  
Number of historic failed interactions with the host.  

**historicsuccessfulinteractions** | int Number of historic successful
interactions with the host.  

**recentfailedinteractions** | int  
Number of recent failed interactions with the host.  

**recentsuccessfulinteractions** | int  
Number of recent successful interactions with the host.  

**lasthistoricupdate** | blocks  
The last time that the interactions within scanhistory have been compressed into
the historic ones.  

**ipnets**  
List of IP subnet masks used by the host. For IPv4 the /24 and for IPv6 the /54
subnet mask is used. A host can have either one IPv4 or one IPv6 subnet or one
of each. E.g. these lists are valid: [ "IPv4" ], [ "IPv6" ] or [ "IPv4", "IPv6"
]. The following lists are invalid: [ "IPv4", "IPv4" ], [ "IPv4", "IPv6", "IPv6"
]. Hosts with an invalid list are ignored.  

**lastipnetchange** | date  
The last time the list of IP subnet masks was updated. When equal subnet masks
are found for different hosts, the host that occupies the subnet mask for a
longer time is preferred.  

**publickey** | SiaPublicKey  
Public key used to identify and verify hosts.  

**algorithm** | string  
Algorithm used for signing and verification. Typically "ed25519".  

**key** | hash  
Key used to verify signed host messages.  

**publickeystring** | string  
The string representation of the full public key, used when calling
/hostdb/hosts.  

**filtered** | boolean  
Indicates if the host is currently being filtered from the HostDB

## /hostdb/all [GET]
> curl example  

```go
curl -A "Sia-Agent" "localhost:9980/hostdb/all"
```

Lists all of the hosts known to the renter. Hosts are not guaranteed to be in
any particular order, and the order may change in subsequent calls.

### JSON Response 
Response is the same as [`/hostdb/active`](#hosts)

## /hostdb/hosts/:*pubkey* [GET]
> curl example  

```go
curl -A "Sia-Agent" "localhost:9980/hostdb/hosts/ed25519:8a95848bc71e9689e2f753c82c35dc47a1d62867f77c0113ebb6fa5b51723215"
```

fetches detailed information about a particular host, including metrics
regarding the score of the host within the database. It should be noted that
each renter uses different metrics for selecting hosts, and that a good score on
in one hostdb does not mean that the host will be successful on the network
overall.

### Path Parameters
> curl example  

```go
curl -A "Sia-Agent" "localhost:9980/hostdb/hosts/<pubkey>"
```
### REQUIRED
**pubkey**  
The public key of the host. Each public key identifies a single host.  

Example Pubkey:
ed25519:1234567890abcdef1234567890abcdef1234567890abcdef1234567890abcdef  

### JSON Response 
> JSON Response Example
 
```go
{
  "entry": {
    // same as hosts
  },
  "scorebreakdown": {
    "score":                      1,        // big int
    "acceptcontractadjustment":   1,        // float64
    "ageadjustment":              0.1234,   // float64
    "basepriceadjustment":        1,        // float64
    "burnadjustment":             0.1234,   // float64
    "collateraladjustment":       23.456,   // float64
    "conversionrate":             9.12345,  // float64
    "durationadjustment":         1,        // float64
    "interactionadjustment":      0.1234,   // float64
    "priceadjustment":            0.1234,   // float64
    "storageremainingadjustment": 0.1234,   // float64
    "uptimeadjustment":           0.1234,   // float64
    "versionadjustment":          0.1234,   // float64
  }
}
```
Response is the same as [`/hostdb/active`](#hosts) with the additional of the
**scorebreakdown**

**scorebreakdown**  
A set of scores as determined by the renter. Generally, the host's final score
is all of the values multiplied together. Modified renters may have additional
criteria that they use to judge a host, or may ignore certin criteia. In
general, these fields should only be used as a loose guide for the score of a
host, as every renter sees the world differently and uses different metrics to
evaluate hosts.  

**score** | big int  
The overall score for the host. Scores are entriely relative, and are consistent
only within the current hostdb. Between different machines, different
configurations, and different versions the absolute scores for a given host can
be off by many orders of magnitude. When displaying to a human, some form of
normalization with respect to the other hosts (for example, divide all scores by
the median score of the hosts) is recommended.  

**acceptcontractadjustment** | float64  
The multiplier that gets applied to the host based on whether its accepting contracts or not. Typically "1" if they do and "0" if they don't.

**ageadjustment** | float64  
The multiplier that gets applied to the host based on how long it has been a
host. Older hosts typically have a lower penalty.  

**basepriceadjustment** | float64  
The multiplier that gets applied to the host based on if the `BaseRPCPRice` and
the `SectorAccessPrice` are reasonable.  

**burnadjustment** | float64  
The multiplier that gets applied to the host based on how much proof-of-burn the
host has performed. More burn causes a linear increase in score.  

**collateraladjustment** | float64  
The multiplier that gets applied to a host based on how much collateral the host
is offering. More collateral is typically better, though above a point it can be
detrimental.  

**conversionrate** | float64  
conversionrate is the likelihood that the host will be selected by renters
forming contracts.  

**durationadjustment** | float64  
The multiplier that gets applied to a host based on the max duration it accepts
for file contracts. Typically '1' for hosts with an acceptable max duration, and
'0' for hosts that have a max duration which is not long enough.

**interactionadjustment** | float64  
The multipler that gets applied to a host based on previous interactions with
the host. A high ratio of successful interactions will improve this hosts score,
and a high ratio of failed interactions will hurt this hosts score. This
adjustment helps account for hosts that are on unstable connections, don't keep
their wallets unlocked, ran out of funds, etc.  

**pricesmultiplier** | float64  
The multiplier that gets applied to a host based on the host's price. Lower
prices are almost always better. Below a certain, very low price, there is no
advantage.  

**storageremainingadjustment** | float64  
The multiplier that gets applied to a host based on how much storage is
remaining for the host. More storage remaining is better, to a point.  

**uptimeadjustment** | float64  
The multiplier that gets applied to a host based on the uptime percentage of the
host. The penalty increases extremely quickly as uptime drops below 90%.  

**versionadjustment** | float64  
The multiplier that gets applied to a host based on the version of Sia that they
are running. Versions get penalties if there are known bugs, scaling
limitations, performance limitations, etc. Generally, the most recent version is
always the one with the highest score.  

## /hostdb/filtermode [GET]
> curl example  

```go
curl -A "Sia-Agent" --user "":<apipassword> "localhost:9980/hostdb/filtermode"
```  
Returns the current filter mode of the hostDB and any filtered hosts.

### JSON Response 
> JSON Response Example
 
```go
{
  "filtermode": "blacklist",  // string
  "hosts":
    [
      "ed25519:122218260fb74b20a8be3000ad56a931f7461ea990a6dc5676c31bdf65fc668f"  // string
    ]
}

```
**filtermode** | string  
Can be either whitelist, blacklist, or disable.  

**hosts** | array of strings  
Comma separated pubkeys.  

## /hostdb/filtermode [POST]
> curl example  

```go
curl -A "Sia-Agent" --user "":<apipassword> --data '{"filtermode" : "whitelist","hosts" : ["ed25519:1234567890abcdef1234567890abcdef1234567890abcdef1234567890abcdef","ed25519:1234567890abcdef1234567890abcdef1234567890abcdef1234567890abcdef","ed25519:1234567890abcdef1234567890abcdef1234567890abcdef1234567890abcdef"]}' "localhost:9980/hostdb/filtermode"
```  
```go
curl -A "Sia-Agent" --user "":<apipassword> --data '{"filtermode" : "disable"}' "localhost:9980/hostdb/filtermode"
```
Lets you enable and disable a filter mode for the hostdb. Currently the two
modes supported are `blacklist` mode and `whitelist` mode. In `blacklist` mode,
any hosts you identify as being on the `blacklist` will not be used to form
contracts. In `whitelist` mode, only the hosts identified as being on the
`whitelist` will be used to form contracts. In both modes, hosts that you are
blacklisted will be filtered from your hostdb. To enable either mode, set
`filtermode` to the desired mode and submit a list of host pubkeys as the
corresponding `blacklist` or `whitelist`. To disable either list, the `host`
field can be left blank (e.g. empty slice) and the `filtermode` should be set to
`disable`.  

**NOTE:** Enabling and disabling a filter mode can result in changes with your
current contracts with can result in an increase in contract fee spending. For
example, if `blacklist` mode is enabled, any hosts that you currently have
contracts with that are also on the provide list of `hosts` will have their
contracts replaced with non-blacklisted hosts. When `whitelist` mode is enabled,
contracts will be replaced until there are only contracts with whitelisted
hosts. Even disabling a filter mode can result in a change in contracts if there
are better scoring hosts in your hostdb that were previously being filtered out.


### Query String Parameters
### REQUIRED
**filtermode** | string  
Can be either whitelist, blacklist, or disable.  

**hosts** | array of string  
Comma separated pubkeys.  

### Response

standard success or error response. See [standard
responses](#standard-responses).

# Miner

The miner provides endpoints for getting headers for work and submitting solved
headers to the network. The miner also provides endpoints for controlling a
basic CPU mining implementation.

## /miner [GET]
> curl example  

```go
curl -A "Sia-Agent" "localhost:9980/miner"
```
returns the status of the miner.

### JSON Response 
> JSON Response Example
 
```go
{
  "blocksmined":      9001,   // int
  "cpuhashrate":      1337,   // hashes / second
  "cpumining":        false,  // boolean
  "staleblocksmined": 0,      // int
}
```
**blocksmined** | int  
Number of mined blocks. This value is remembered after restarting.  

**cpuhashrate** | hashes / second  
How fast the cpu is hashing, in hashes per second.  

**cpumining** | boolean  
true if the cpu miner is active.  

**staleblocksmined** | int  
Number of mined blocks that are stale, indicating that they are not included in
the current longest chain, likely because some other block at the same height
had its chain extended first.  


## /miner/start [GET]
> curl example  

```go
curl -A "Sia-Agent" -u "":<apipassword> "localhost:9980/miner/start"
```

Starts a single threaded CPU miner. Does nothing if the CPU miner is already
running.

### Response

standard success or error response. See [standard
responses](#standard-responses).

## /miner/stop [GET]
> curl example  

```go
curl -A "Sia-Agent" -u "":<apipassword> "localhost:9980/miner/stop"
```

stops the cpu miner. Does nothing if the cpu miner is not running.

### Response

standard success or error response. See [standard
responses](#standard-responses).

## /miner/block [POST]
> curl example  

```go
curl -A "Sia-Agent" -data "<byte-encoded-block>" -u "":<apipassword> "localhost:9980/miner/block"
```

Submits a solved block and broadcasts it.

### Byte Request

For efficiency the block is submitted in a raw byte encoding using the Sia
encoding.

### Response

standard success or error response. See [standard
responses](#standard-responses).


## /miner/header [GET]
> curl example  

```go
curl -A "Sia-Agent" -u "":<apipassword> "localhost:9980/miner/header"
```

provides a block header that is ready to be grinded on for work.

### Byte Response
For efficiency the header for work is returned as a raw byte encoding of the
header, rather than encoded to JSON.

Blocks are mined by repeatedly changing the nonce of the header, hashing the
header's bytes, and comparing the resulting hash to the target. The block with
that nonce is valid if the hash is less than the target. If none of the 2^64
possible nonces result in a header with a hash less than the target, call
/miner/header [GET] again to get a new block header with a different merkle
root. The above process can then be repeated for the new block header.  

The other fields can generally be ignored. The parent block ID field is the hash
of the parent block's header. Modifying this field will result in an orphan
block. The timestamp is the time at which the block was mined and is set by the
Sia Daemon. Modifying this field can result in invalid block. The merkle root is
the merkle root of a merkle tree consisting of the timestamp, the miner outputs
(one leaf per payout), and the transactions (one leaf per transaction).
Modifying this field will result in an invalid block.

Field | Byte range within response | Byte range within header
-------------- | -------------- | --------------
target | [0-32)
header | [32-112)
parent block ID | [32-64) | [0-32)
nonce | [64-72) | [32-40)
timestamp | [72-80) | [40-48)
merkle root | [80-112) | [48-80)

## /miner/header [POST]
> curl example  

```go
curl -A "Sia-Agent" -data "<byte-encoded-header>" -u "":<apipassword> "localhost:9980/miner"
```

submits a header that has passed the POW.

### Byte Request
For efficiency headers are submitted as raw byte encodings of the header in the
body of the request, rather than as a query string parameter or path parameter.
The request body should contain only the 80 bytes of the encoded header. The
encoding is the same encoding used in `/miner/header [GET]` endpoint.

Blocks are mined by repeatedly changing the nonce of the header, hashing the
header's bytes, and comparing the resulting hash to the target. The block with
that nonce is valid if the hash is less than the target. If none of the 2^64
possible nonces result in a header with a hash less than the target, call
/miner/header [GET] again to get a new block header with a different merkle
root. The above process can then be repeated for the new block header.  

The other fields can generally be ignored. The parent block ID field is the hash
of the parent block's header. Modifying this field will result in an orphan
block. The timestamp is the time at which the block was mined and is set by the
Sia Daemon. Modifying this field can result in invalid block. The merkle root is
the merkle root of a merkle tree consisting of the timestamp, the miner outputs
(one leaf per payout), and the transactions (one leaf per transaction).
Modifying this field will result in an invalid block.

Field | Byte range within request | Byte range within header
-------------- | -------------- | --------------
target | [0-32)
header | [32-112)
parent block ID | [32-64) | [0-32)
nonce | [64-72) | [32-40)
timestamp | [72-80) | [40-48)
merkle root | [80-112) | [48-80)

# Renter

The renter manages the user's files on the network. The renter's API endpoints
expose methods for managing files on the network and managing the renter's
allocated funds.

## /renter [GET]
> curl example  

```go
curl -A "Sia-Agent" "localhost:9980/renter"
```

Returns the current settings along with metrics on the renter's spending.

### JSON Response
> JSON Response Example
 
```go
{
  "settings": {
    "allowance": {
      "funds":              "1234",         // hastings
      "hosts":              24,             // int
      "period":             6048,           // blocks
      "renewwindow":        3024            // blocks
      "expectedstorage":    1000000000000,  // uint64
      "expectedupload":     2,              // uint64
      "expecteddownload":   1,              // uint64
      "expectedredundancy": 3               // uint64
    },
    "maxuploadspeed":     1234, // BPS
    "maxdownloadspeed":   1234, // BPS
    "streamcachesize":    4     // int
  },
  "financialmetrics": {
    "contractfees":     "1234", // hastings
    "contractspending": "1234", // hastings (deprecated, now totalallocated)
    "downloadspending": "5678", // hastings
    "storagespending":  "1234", // hastings
    "totalallocated":   "1234", // hastings
    "uploadspending":   "5678", // hastings
    "unspent":          "1234"  // hastings
  },
  "currentperiod":  6000  // blockheight
  "nextperiod":    12248  // blockheight
  "uploadsstatus": {
    "pause":        false,       // boolean
    "pauseendtime": 1234567890,  // Unix timestamp
  }
}
```
**settings**    
Settings that control the behavior of the renter.  

**allowance**   
Allowance dictates how much the renter is allowed to spend in a given period.
Note that funds are spent on both storage and bandwidth.  

**funds** | hastings  
Funds determines the number of siacoins that the renter will spend when forming
contracts with hosts. The renter will not allocate more than this amount of
siacoins into the set of contracts each billing period. If the renter spends all
of the funds but then needs to form new contracts, the renter will wait until
either until the user increase the allowance funds, or until a new billing
period is reached. If there are not enough funds to repair all files, then files
may be at risk of getting lost.

**hosts** | int  
Hosts sets the number of hosts that will be used to form the allowance. Sia
gains most of its resiliancy from having a large number of hosts. More hosts
will mean both more robustness and higher speeds when using the network, however
will also result in more memory consumption and higher blockchain fees. It is
recommended that the default number of hosts be treated as a minimum, and that
double the default number of default hosts be treated as a maximum.

**period** | blocks  
The period is equivalent to the billing cycle length. The renter will not spend
more than the full balance of its funds every billing period. When the billing
period is over, the contracts will be renewed and the spending will be reset.

**renewwindow** | blocks  
The renew window is how long the user has to renew their contracts. At the end
of the period, all of the contracts expire. The contracts need to be renewed
before they expire, otherwise the user will lose all of their files. The renew
window is the window of time at the end of the period during which the renter
will renew the users contracts. For example, if the renew window is 1 week long,
then during the final week of each period the user will renew their contracts.
If the user is offline for that whole week, the user's data will be lost.

Each billing period begins at the beginning of the renew window for the previous
period. For example, if the period is 12 weeks long and the renew window is 4
weeks long, then the first billing period technically begins at -4 weeks, or 4
weeks before the allowance is created. And the second billing period begins at
week 8, or 8 weeks after the allowance is created. The third billing period will
begin at week 20.

**expectedstorage** | bytes  
Expected storage is the amount of storage that the user expects to keep on the
Sia network. This value is important to calibrate the spending habits of siad.
Because Sia is decentralized, there is no easy way for siad to know what the
real world cost of storage is, nor what the real world price of a siacoin is. To
overcome this deficiency, siad depends on the user for guidance.

If the user has a low allowance and a high amount of expected storage, siad will
more heavily prioritize cheaper hosts, and will also be more comfortable with
hosts that post lower amounts of collateral. If the user has a high allowance
and a low amount of expected storage, siad will prioritize hosts that post more
collateral, as well as giving preference to hosts better overall traits such as
uptime and age.

Even when the user has a large allowance and a low amount of expected storage,
siad will try to optimize for saving money; siad tries to meet the users storage
and bandwidth needs while spending significantly less than the overall
allowance.

**expectedupload** | bytes  
Expected upload tells siad how many bytes per block the user expects to upload
during the configured period. If this value is high, siad will more strongly
prefer hosts that have a low upload bandwidth price. If this value is low, siad
will focus on metrics other than upload bandwidth pricing, because even if the
host charges a lot for upload bandwidth, it will not impact the total cost to
the user very much.

The user should not consider upload bandwidth used during repairs, siad will
consider repair bandwidth separately.

**expecteddownload** | bytes  
Expected download tells siad how many bytes per block the user expects to
download during the configured period. If this value is high, siad will more
strongly prefer hosts that have a low download bandwidth price. If this value is
low, siad will focus on metrics other than download bandwidth pricing, because
even if the host charges a lot for downloads, it will not impact the total cost
to the user very much.

The user should not consider download bandwidth used during repairs, siad will
consider repair bandwidth separately.

**expectedredundancy** | bytes  
Expected redundancy is used in conjunction with expected storage to determine
the total amount of raw storage that will be stored on hosts. If the expected
storage is 1 TB and the expected redundancy is 3, then the renter will calculate
that the total amount of storage in the user's contracts will be 3 TiB.

This value does not need to be changed from the default unless the user is
manually choosing redundancy settings for their file. If different files are
being given different redundancy settings, then the average of all the
redundancies should be used as the value for expected redundancy, weighted by
how large the files are.

**maxuploadspeed** | bytes per second  
MaxUploadSpeed by default is unlimited but can be set by the user to manage
bandwidth.  

**maxdownloadspeed** | bytes per second  
MaxDownloadSpeed by default is unlimited but can be set by the user to manage
bandwidth.  

**streamcachesize** | int  
The StreamCacheSize is the number of data chunks that will be cached during
streaming.  

**financialmetrics**    
Metrics about how much the Renter has spent on storage, uploads, and downloads.


**contractfees** | hastings  
Amount of money spent on contract fees, transaction fees and siafund fees.  

**contractspending** | hastings, (deprecated, now totalallocated)  
How much money, in hastings, the Renter has spent on file contracts, including
fees.  

**downloadspending** | hastings  
Amount of money spent on downloads.  

**storagespending** | hastings  
Amount of money spend on storage.  

**totalallocated** | hastings  
Total amount of money that the renter has put into contracts. Includes spent
money and also money that will be returned to the renter.  

**uploadspending** | hastings  
Amount of money spent on uploads.  

**unspent** | hastings  
Amount of money in the allowance that has not been spent.  

**currentperiod** | blockheight  
Height at which the current allowance period began.  

**nextperiod** | blockheight  
Height at which the next allowance period began.  

**uploadsstatus**  
Information about the renter's uploads.  

**paused** | boolean  
Indicates whether or not the uploads and repairs are paused.  

**pauseendtime** | unix timestamp  
The time at which the pause will end.  

## /renter [POST]
> curl example  

```go
curl -A "Sia-Agent" -u "":<apipassword> --data "period=12096&renewwindow=4032&funds=1000&hosts=50" "localhost:9980/renter"
```

Modify settings that control the renter's behavior.

### Query String Parameters
### REQUIRED
When setting the allowance the Funds and Period are required. Since these are
the two required fields, the allowance can be canceled by submitting the zero
values for these fields.

### OPTIONAL
Any of the renter settings can be set, see fields [here](#settings)

**checkforipviolation** | boolean  
Enables or disables the check for hosts using the same ip subnets within the
hostdb. It's turned on by default and causes Sia to not form contracts with
hosts from the same subnet and if such contracts already exist, it will
deactivate the contract which has occupied that subnet for the shorter time.  

### Response

standard success or error response. See [standard
responses](#standard-responses).

## /renter/allowance/cancel [POST]
> curl example  

```go
curl -A "Sia-Agent" -u "":<apipassword>  "localhost:9980/renter/allowance/cancel"
```

Cancel the Renter's allowance.

### Response

standard success or error response. See [standard
responses](#standard-responses).

## /renter/contract/cancel [POST]
> curl example  

```go
curl -A "Sia-Agent" -u "":<apipassword> --data "id=bd7ef21b13fb85eda933a9ff2874ec50a1ffb4299e98210bf0dd343ae1632f80" "localhost:9980/renter/contract/cancel"
```

cancels a specific contract of the Renter.

### Query String Parameters
### REQUIRED
**id** | hash  
ID of the file contract

### Response

standard success or error response. See [standard
responses](#standard-responses).

## /renter/backup [POST]
> curl example  

```go
curl -A "Sia-Agent" -u "":<apipassword> --data "destination=/home/backups/01-01-1968.backup" "localhost:9980/renter/backup"
```

Creates a backup of all siafiles in the renter at the specified path.

### Query String Parameters
### REQUIRED
**destination** | string  
The path on disk where the backup will be created. Needs to be an absolute path.

### OPTIONAL
**remote** | boolean  
flag indicating if the backup should be stored on hosts. If true,
**destination** is interpreted as the backup's name, not its path.

### Response

standard success or error response. See [standard
responses](#standard-responses).

## /renter/recoverbackup [POST]
> curl example  

```go
curl -A "Sia-Agent" -u "":<apipassword> --data "source=/home/backups/01-01-1968.backup" "localhost:9980/renter/recoverbackup"
```

Recovers an existing backup from the specified path by adding all the siafiles
contained within it to the renter. Should a siafile for a certain path already
exist, a number will be added as a suffix. e.g. 'myfile_1.sia'

### Query String Parameters
### REQUIRED
**source** | string  
The path on disk where the backup will be recovered from. Needs to be an
absolute path.

### OPTIONAL
**remote** | boolean  
flag indicating if the backup is stored on hosts. If true, **source** is
interpreted as the backup's name, not its path.

### Response

standard success or error response. See [standard
responses](#standard-responses).

## /renter/uploadedbackups [POST]
> curl example  

```go
curl -A "Sia-Agent" -u "":<apipassword> "localhost:9980/renter/uploadedbackups"
```

Lists the backups that have been uploaded to hosts.

### JSON Response
> JSON Response Example
 
```go
[
  {
    "name": "foo",                             // string
    "UID": "00112233445566778899aabbccddeeff", // string
    "creationdate": 1234567890,                // Unix timestamp
    "size": 8192                               // bytes
  }
]
```
**name** | string  
The name of the backup.

**UID** | string  
A unique identifier for the backup.

**creationdate** | string  
Unix timestamp of when the backup was created.

**size** Size in bytes of the backup.

## /renter/contracts [GET]
> curl example  

```go
curl -A "Sia-Agent" "localhost:9980/renter/contracts?disabled=true&expired=true&recoverable=false"
```

Returns the renter's contracts. Active, passive, and refreshed contracts are
returned by default. Active contracts are contracts that the Renter is currently
using to store, upload, and download data. Passive contracts are contracts that
are no longer GoodForUpload but are GoodForRenew. This means the data will
continue to be available to be downloaded from. Refreshed contracts are
contracts that ran out of funds and needed to be renewed so more money could be
added to the contract with the host. The data reported in these contracts is
duplicate data and should not be included in any accounting. Disabled contracts
are contracts that are in the current period and have not yet expired that are
not being used for uploading as they were replaced instead of renewed. Expired
contracts are contracts with an `EndHeight` in the past, where no more data is
being stored and excess funds have been released to the renter. Expired
Refreshed contracts are contracts that were refreshed at some point in a
previous period. The data reported in these contracts is duplicate data and
should not be included in any accounting. Recoverable contracts are contracts
which the contractor is currently trying to recover and which haven't expired
yet.

| Type              | GoodForUpload | GoodForRenew | Endheight in the Future | Data Counted Elsewhere Already|
| ----------------- | :-----------: | :----------: | :---------------------: | :---------------------------: |
| Active            | Yes           | Yes          | Yes                     | No                            |
| Passive           | No            | Yes          | Yes                     | No                            |
| Refreshed         | No            | No           | Yes                     | Yes                           |
| Disabled          | No            | No           | Yes                     | No                            |
| Expired           | No            | No           | No                      | No                            |
| Expired Refreshed | No            | No           | No                      | Yes                           |

**NOTE:** No spending is double counted anywhere in the contracts, only the data
is double counted in the refreshed contracts. For spending totals in the current
period, all spending in active, passive, refreshed, and disabled contracts
should be counted. For data totals, the data in active and passive contracts is
the total uploaded while the data in disabled contracts is wasted uploaded data.

### Query String Parameters
### OPTIONAL
**disabled** | boolean  
flag indicating if disabled contracts should be returned.

**expired** | boolean  
flag indicating if expired contracts should be returned.

**recoverable** | boolean  
flag indicating if recoverable contracts should be returned.

### JSON Response
> JSON Response Example
 
```go
{
  "activecontracts": [
    {
      "downloadspending": "1234", // hastings
      "endheight":        50000,  // block height
      "fees":             "1234", // hastings
      "hostpublickey": {
        "algorithm": "ed25519",   // string
        "key": "RW50cm9weSBpc24ndCB3aGF0IGl0IHVzZWQgdG8gYmU=" // hash
      },
      "hostversion":      "1.4.0",  // string
      "id": "1234567890abcdef0123456789abcdef0123456789abcdef0123456789abcdef", // hash
      "lasttransaction": {},                // transaction
      "netaddress":       "12.34.56.78:9",  // string
      "renterfunds":      "1234",           // hastings
      "size":             8192,             // bytes
      "startheight":      50000,            // block height
      "storagespending":  "1234",           // hastings
      "totalcost":        "1234",           // hastings
      "uploadspending":   "1234"            // hastings
      "goodforupload":    true,             // boolean
      "goodforrenew":     false,            // boolean
      "badcontract":      false,            // boolean
    }
  ],
  "passivecontracts": [],
  "refreshedcontracts": [],
  "disabledcontracts": [],
  "expiredcontracts": [],
  "expiredrefreshedcontracts": [],
  "recoverablecontracts": [],
}
```
**downloadspending** | hastings  
Amount of contract funds that have been spent on downloads.  

**endheight** | block height  
Block height that the file contract ends on.  

**fees** | hastings  
Fees paid in order to form the file contract.  

**hostpublickey** | SiaPublicKey  
Public key of the host that the file contract is formed with.  
       
**hostversion** | string  
The version of the host. 

**algorithm** | string  
Algorithm used for signing and verification. Typically "ed25519".  

**key** | hash  
Key used to verify signed host messages.  

**id** | hash  
ID of the file contract.  

**lasttransaction** | transaction  
A signed transaction containing the most recent contract revision.  

**netaddress** | string  
Address of the host the file contract was formed with.  

**renterfunds** | hastings  
Remaining funds left for the renter to spend on uploads & downloads.  

**size** | bytes  
Size of the file contract, which is typically equal to the number of bytes that
have been uploaded to the host.

**startheight** | block height  
Block height that the file contract began on.  

**storagespending** | hastings  
Amount of contract funds that have been spent on storage.  

**totalcost** | hastings  
Total cost to the wallet of forming the file contract. This includes both the
fees and the funds allocated in the contract.  

**uploadspending** | hastings  
Amount of contract funds that have been spent on uploads.  

**goodforupload** | boolean  
Signals if contract is good for uploading data.  

**goodforrenew** | boolean  
Signals if contract is good for a renewal.  

**badcontract** | boolean  
Signals whether a contract has been marked as bad. A contract will be marked as
bad if the contract does not make it onto the blockchain or otherwise gets
double spent. A contract can also be marked as bad if the host is refusing to
acknowldege that the contract exists.

## /renter/contractstatus [GET]
> curl example

```go
curl -A "Sia-Agent" "localhost:9980/renter/contractstatus?id=<filecontractid>"
```

### Query String Parameters
**id** | hash
ID of the file contract

### JSON Response
> JSON Response Example

```go
{
  "archived":                  true, // boolean
  "formationsweepheight":      1234, // block height
  "contractfound":             true, // boolean
  "latestrevisionfound",       55,   // uint64
  "storageprooffoundatheight": 0,    // block height
  "doublespendheight":         0,    // block height
  "windowstart":               5000, // block height
  "windowend":                 5555, // block height
}
```
**archived** | boolean  
Indicates whether or not this contract has been archived by the watchdog. This
is done when a file contract's inputs are double-spent or if the storage proof
window has already elapsed.

**formationsweepheight** | block height  
The block height at which the renter's watchdog will try to sweep inputs from
the formation transaction set if it hasn't been confirmed on chain yet.

**contractfound** | boolean  
Indicates whether or not the renter watchdog found the formation transaction set
on chain.

**latestrevisionfound** | uint64  
The highest revision number found by the watchdog for this contract on chain.

**storageprooffoundatheight** | block height  
The height at which the watchdog found a storage proof for this contract on
chain.

**doublespendheight** | block height  
The height at which a double-spend for this transactions formation transaction
was found on chain.

**windowstart** | block height  
The height at which the storage proof window for this contract starts.

**windowend** | block height  
The height at which the storage proof window for this contract ends.


## /renter/contractorchurnstatus [GET]
> curl example

```go
curl -A "Sia-Agent" "localhost:9980/renter/contractorchurnstatus"
```

Returns the churn status for the renter's contractor.

### JSON Response
> JSON Response Example

```go
{
  "aggregatecurrentperiodchurn": 500000,   // uint64
  "maxperiodchurn":              50000000, // uint64
}
```

**aggregatecurrentperiodchurn** | uint64  
Aggregate size of files stored in file contracts that were churned (i.e. not
marked for renewal) in the current period.


**maxperiodchurn** | uint64  
Maximum allowed aggregate churn per period.

## /renter/setmaxperiodchurn [POST]
> curl example

```go
curl -A "Sia-Agent" -u "":<apipassword> "localhost:9980/renter/setmaxperiodchurn?newmax=123456789"
```

sets the new max churn per period.

### Query String Parameters
**newmax** | uint64  
New maximum churn per period.

### Response

standard success or error response. See [standard responses](#standard-responses).


## /renter/dir/*siapath* [GET]
> curl example  

> The root siadir path is "" so submitting the API call without an empty siapath
will return the root siadir information.  

```go
curl -A "Sia-Agent" "localhost:9980/renter/dir/"
```  
```go
curl -A "Sia-Agent" "localhost:9980/renter/dir/mydir"
```

retrieves the contents of a directory on the sia network

### Path Parameters
### REQUIRED
**siapath** | string  
Path to the directory on the sia network  

### OPTIONAL
**root** | bool  
Whether or not to treat the siapath as being relative to the user's home
directory. If this field is not set, the siapath will be interpreted as
relative to 'home/user/'.  

### JSON Response
> JSON Response Example

```go
{
  "directories": [
    {
      "aggregatenumfiles":       2,    // uint64
      "aggregatenumstuckchunks": 4,    // uint64
      "aggregatesize":           4096, // uint64

      "health":             1.0,      // float64
      "lasthealtchecktime": "2018-09-23T08:00:00.000000000+04:00" // timestamp
      "maxhealth":          0.5,      // float64
      "minredundancy":      2.6,      // float64
      "mostrecentmodtime":  "2018-09-23T08:00:00.000000000+04:00" // timestamp
      "numfiles":           3,        // uint64
      "numsubdirs":         2,        // uint64
      "siapath":            "foo/bar" // string
      "stuckhealth":        1.0,      // float64
    }
  ],
  "files": []
}
```
**directories** An array of sia directories

**aggregatenumfiles** | uint64  
the total number of files in the sub directory tree

**aggregatenumstuckchunks** | uint64  
the total number of stuck chunks in the sub directory tree

**aggregatesize** | uint64  
the total size in bytes of files in the sub directory tree

**health** | float64  
This is the worst health of any of the files or subdirectories. Health is the
percent of parity pieces missing.
 - health = 0 is full redundancy
 - health <= 1 is recoverable
 - health > 1 needs to be repaired from disk

**lasthealthchecktime** | timestamp  
The oldest time that the health of the directory or any of its files or sub
directories' health was checked.

**maxhealth** | float64  
This is the worst health when comparing stuck health vs health

**minredundancy** | float64  
the lowest redundancy of any file or directory in the sub directory tree

**mostrecentmodtime** | timestamp  
the most recent mod time of any file or directory in the sub directory tree

**numfiles** | uint64  
the number of files in the directory

**numsubdirs** | uint64  
the number of directories in the directory

**siapath** | string  
The path to the directory on the sia network

**size** | string
The size in bytes of files in the directory

**stuckhealth** | string
The health of the most in need siafile in the directory, stuck or not stuck

**files** Same response as [files](#files)

## /renter/dir/*siapath* [POST]
> curl example  

```go
curl -A "Sia-Agent" -u "":<apipassword> --data "action=delete" "localhost:9980/renter/dir/mydir"
```

performs various functions on the renter's directories

### Path Parameters
### REQUIRED
**siapath** | string  
Location where the directory will reside in the renter on the network. The path
must be non-empty, may not include any path traversal strings ("./", "../"), and
may not begin with a forward-slash character.  

### OPTIONAL
**root** | bool  
Whether or not to treat the siapath as being relative to the user's home
directory. If this field is not set, the siapath will be interpreted as
relative to 'home/user/'.  

### Query String Parameters
### REQUIRED
**action** | string  
Action can be either `create`, `delete` or `rename`.
 - `create` will create an empty directory on the sia network
 - `delete` will remove a directory and its contents from the sia network. Will
   return an error if the target is a file.
 - `rename` will rename a directory on the sia network

**newsiapath** | string  
The new siapath of the renamed folder. Only required for the `rename` action.

### OPTIONAL
**mode** | uint32  
The mode can be specified in addition to the `create` action to create the
directory with specific permissions. If not specified, the default permissions
0755 will be used.

### Response

standard success or error response. See [standard
responses](#standard-responses).

## /renter/downloadinfo/*uid* [GET]
> curl example  

```go
curl -A "Sia-Agent" "localhost:9980/renter/downloadinfo/9d8dd0d5b306f5bb412230bd12b590ae"
```

Lists a file in the download history by UID.

### Path Parameters
### REQUIRED
**uid** | string  
UID returned by the /renter/download/*siapath* endpoint. It is set in the http
header's 'ID' field.

### JSON Response
> JSON Response Example
 
```go
{
  "destination":     "/home/users/alice/bar.txt", // string
  "destinationtype": "file",                      // string
  "length":          8192,                        // bytes
  "offset":          2000,                        // bytes
  "siapath":         "foo/bar.txt",               // string

  "completed":           true,                    // boolean
  "endtime":             "2009-11-10T23:10:00Z",  // RFC 3339 time
  "error":               "",                      // string
  "received":            8192,                    // bytes
  "starttime":           "2009-11-10T23:00:00Z",  // RFC 3339 time
  "totaldatatransferred": 10031                    // bytes
}
```
**destination** | string  
Local path that the file will be downloaded to.  

**destinationtype** | string  
What type of destination was used. Can be "file", indicating a download to disk,
can be "buffer", indicating a download to memory, and can be "http stream",
indicating that the download was streamed through the http API.  

**length** | bytes  
Length of the download. If the download was a partial download, this will
indicate the length of the partial download, and not the length of the full
file.  

**offset** | bytes  
Offset within the file of the download. For full file downloads, the offset will
be '0'. For partial downloads, the offset may be anywhere within the file.
offset+length will never exceed the full file size.  

**siapath** | string  
Siapath given to the file when it was uploaded.  

**completed** | boolean  
Whether or not the download has completed. Will be false initially, and set to
true immediately as the download has been fully written out to the file, to the
http stream, or to the in-memory buffer. Completed will also be set to true if
there is an error that causes the download to fail.  

**endtime** | date, RFC 3339 time  
Time at which the download completed. Will be zero if the download has not yet
completed.  

**error** | string  
Error encountered while downloading. If there was no error (yet), it will be the
empty string.  

**received** | bytes  
Number of bytes downloaded thus far. Will only be updated as segments of the
file complete fully. This typically has a resolution of tens of megabytes.  

**starttime** | date, RFC 3339 time  
Time at which the download was initiated.

**totaldatatransferred** | bytes
The total amount of data transferred when downloading the file. This will
eventually include data transferred during contract + payment negotiation, as
well as data from failed piece downloads.  

## /renter/downloads [GET]
> curl example  

```go
curl -A "Sia-Agent" "localhost:9980/renter/downloads"
```

Lists all files in the download queue.

### Query String Parameters
### REQUIRED
**root** | boolean  
If root is set, the downloads will contain their absolute paths instead of
the relative ones starting at home/user.

### JSON Response
> JSON Response Example
 
```go
{
  "downloads": [
    {
      "destination":     "/home/users/alice/bar.txt", // string
      "destinationtype": "file",                      // string
      "length":          8192,                        // bytes
      "offset":          2000,                        // bytes
      "siapath":         "foo/bar.txt",               // string

      "completed":           true,                    // boolean
      "endtime":             "2009-11-10T23:10:00Z",  // RFC 3339 time
      "error":               "",                      // string
      "received":            8192,                    // bytes
      "starttime":           "2009-11-10T23:00:00Z",  // RFC 3339 time
      "totaldatatransfered": 10031                    // bytes
    }
  ]
}
```
**destination** | string  
Local path that the file will be downloaded to.  

**destinationtype** | string  
What type of destination was used. Can be "file", indicating a download to disk,
can be "buffer", indicating a download to memory, and can be "http stream",
indicating that the download was streamed through the http API.  

**length** | bytes  
Length of the download. If the download was a partial download, this will
indicate the length of the partial download, and not the length of the full
file.  

**offset** | bytes  
Offset within the file of the download. For full file downloads, the offset will
be '0'. For partial downloads, the offset may be anywhere within the file.
offset+length will never exceed the full file size.  

**siapath** | string  
Siapath given to the file when it was uploaded.  

**completed** | boolean  
Whether or not the download has completed. Will be false initially, and set to
true immediately as the download has been fully written out to the file, to the
http stream, or to the in-memory buffer. Completed will also be set to true if
there is an error that causes the download to fail.  

**endtime** | date, RFC 3339 time  
Time at which the download completed. Will be zero if the download has not yet
completed.  

**error** | string  
Error encountered while downloading. If there was no error (yet), it will be the
empty string.  

**received** | bytes  
Number of bytes downloaded thus far. Will only be updated as segments of the
file complete fully. This typically has a resolution of tens of megabytes.  

**starttime** | date, RFC 3339 time  
Time at which the download was initiated.

**totaldatatransfered** | bytes  
The total amount of data transferred when downloading the file. This will
eventually include data transferred during contract + payment negotiation, as
well as data from failed piece downloads.  

## /renter/downloads/clear [POST]
> curl example  

```go
curl -A "Sia-Agent" -u "":<apipassword> -X POST "localhost:9980/renter/downloads/clear?before=1551398400&after=1552176000"
```

Clears the download history of the renter for a range of unix time stamps.  Both
parameters are optional, if no parameters are provided, the entire download
history will be cleared.  To clear a single download, provide the timestamp for
the download as both parameters.  Providing only the before parameter will clear
all downloads older than the timestamp. Conversely, providing only the after
parameter will clear all downloads newer than the timestamp.

### Query String Parameters
### OPTIONAL
**before** | unix timestamp  
unix timestamp found in the download history

**after** | unix timestamp  
unix timestamp found in the download history

### Response

standard success or error response. See [standard
responses](#standard-responses).

## /renter/prices [GET]
> curl example  

```go
curl -A "Sia-Agent" "localhost:9980/renter/prices"
```

Lists the estimated prices of performing various storage and data operations. An
allowance can be submitted to provide a more personalized estimate. If no
allowance is submitted then the current set allowance will be used, if there is
no allowance set then sane defaults will be used. Submitting an allowance is
optional, but when submitting an allowance all the components of the allowance
are required. The allowance used to create the estimate is returned with the
estimate.

### Query String Parameters
### REQUIRED or OPTIONAL
Allowance settings, see the fields [here](#allowance)

### JSON Response
> JSON Response Example
 
```go
{
  "downloadterabyte":      "1234",  // hastings
  "formcontracts":         "1234",  // hastings
  "storageterabytemonth":  "1234",  // hastings
  "uploadterabyte":        "1234",  // hastings
  "funds":                 "1234",  // hastings
  "hosts":                     24,  // int
  "period":                  6048,  // blocks
  "renewwindow":             3024   // blocks
}
```
**downloadterabyte** | hastings  
The estimated cost of downloading one terabyte of data from the network.  

**formcontracts** | hastings  
The estimated cost of forming a set of contracts on the network. This cost also
applies to the estimated cost of renewing the renter's set of contracts.  

**storageterabytemonth** | hastings  
The estimated cost of storing one terabyte of data on the network for a month,
including accounting for redundancy.  

**uploadterabyte** | hastings  
The estimated cost of uploading one terabyte of data to the network, including
accounting for redundancy.  

The allowance settings used for the estimation are also returned, see the fields
[here](#allowance)

## /renter/files [GET]
> curl example  

```go
curl -A "Sia-Agent" "localhost:9980/renter/files?cached=false"
```

### Query String Parameters
### OPTIONAL
**cached** | boolean  
determines whether cached values should be returned or if the latest values
should be computed. Cached values speed the endpoint up significantly. The
default value is 'false'.

lists the status of all files.

### JSON Response
> JSON Response Example
 
```go
{
  "files": [
    {
      "accesstime":       12578940002019-02-20T17:46:20.34810935+01:00,  // timestamp
      "available":        true,                 // boolean
      "changetime":       12578940002019-02-20T17:46:20.34810935+01:00,  // timestamp
      "ciphertype":       "threefish",          // string   
      "createtime":       12578940002019-02-20T17:46:20.34810935+01:00,  // timestamp
      "expiration":       60000,                // block height
      "filesize":         8192,                 // bytes
      "health":           0.5,                  // float64
      "localpath":        "/home/foo/bar.txt",  // string
      "maxhealth":        0.0,                  // float64  
      "maxhealthpercent": 100%,                 // float64
      "modtime":          12578940002019-02-20T17:46:20.34810935+01:00,  // timestamp
      "numstuckchunks":   0,                    // uint64
      "ondisk":           true,                 // boolean
      "recoverable":      true,                 // boolean
      "redundancy":       5,                    // float64
      "renewing":         true,                 // boolean
      "siapath":          "foo/bar.txt",        // string
      "stuck":            false,                // bool
      "stuckhealth":      0.0,                  // float64
      "uploadedbytes":    209715200,            // total bytes uploaded
      "uploadprogress":   100,                  // percent
    }
  ]
}
```
**files**  

**accesstime** | timestamp  
indicates the last time the siafile was accessed

**available** | boolean  
true if the file is available for download. A file is available to download once
it has reached at least 1x redundancy. Files may be available before they have
reached 100% upload progress as upload progress includes the full expected
redundancy of the file.  

**changetime** | timestamp  
indicates the last time the siafile metadata was updated

**ciphertype** | string  
indicates the encryption used for the siafile

**createtime** | timestamp  
indicates when the siafile was created

**expiration** | block height  
Block height at which the file ceases availability.  

**filesize** | bytes  
Size of the file in bytes.  

**health** | float64 health is an indication of the amount of redundancy missing
where 0 is full redundancy and >1 means the file is not available. The health of
the siafile is the health of the worst unstuck chunk.

**localpath** | string  
Path to the local file on disk.  
**NOTE** `siad` will set the localpath to an empty string if the local file is
not found on disk. This is done to avoid the siafile being corrupted in the
future by a different file being placed on disk at the original localpath
location.  

**maxhealth** | float64  
the maxhealth is either the health or the stuckhealth of the siafile, whichever
is worst

**maxhealthpercent** | float64  
maxhealthpercent is the maxhealth converted to be out of 100% to be more easily
understood

**modtime** | timestamp  
indicates the last time the siafile contents where modified

**numstuckchunks** | uint64  
indicates the number of stuck chunks in a file. A chunk is stuck if it cannot
reach full redundancy

**ondisk** | boolean  
indicates if the source file is found on disk

**recoverable** | boolean  
indicates if the siafile is recoverable. A file is recoverable if it has at
least 1x redundancy or if `siad` knows the location of a local copy of the file.

**redundancy** | float64  
When a file is uploaded, it is first broken into a series of chunks. Each chunk
goes on a different set of hosts, and therefore different chunks of the file can
have different redundancies. The redundancy of a file as reported from the API
will be equal to the lowest redundancy of any of  the file's chunks.

**renewing** | boolean  
true if the file's contracts will be automatically renewed by the renter.  

**siapath** | string  
Path to the file in the renter on the network.  

**stuck** | bool  
a file is stuck if there are any stuck chunks in the file, which means the file
cannot reach full redundancy

**stuckhealth** | float64  
stuckhealth is the worst health of any of the stuck chunks.

**uploadedbytes** | bytes  
Total number of bytes successfully uploaded via current file contracts. This
number includes padding and rendundancy, so a file with a size of 8192 bytes
might be padded to 40 MiB and, with a redundancy of 5, encoded to 200 MiB for
upload.  

**uploadprogress** | percent  
Percentage of the file uploaded, including redundancy. Uploading has completed
when uploadprogress is 100. Files may be available for download before upload
progress is 100.  

## /renter/file/*siapath* [GET]
> curl example  

```go
curl -A "Sia-Agent" "localhost:9980/renter/file/myfile"
```

Lists the status of specified file.

### Path Parameters
### REQUIRED
**siapath** | string  
Path to the file in the renter on the network.

### JSON Response
Same response as [files](#files)

## /renter/file/*siapath* [POST]
> curl example  

```go
curl -A "Sia-Agent" -u "":<apipassword> --data "trackingpath=/home/myfile" "localhost:9980/renter/file/myfile"
```

endpoint for changing file metadata.

### Path Parameters
### REQUIRED
**siapath** | string  
SiaPath of the file on the network. The path must be non-empty, may not include
any path traversal strings ("./", "../"), and may not begin with a forward-slash
character.

### Query String Parameters
### OPTIONAL
**trackingpath** | string  
If provided, this parameter changes the tracking path of a file to the
specified path. Useful if moving the file to a different location on disk.

**stuck** | bool  
if set a file will be marked as either stuck or not stuck by marking all of
its chunks.

**root** | bool  
Whether or not to treat the siapath as being relative to the user's home
directory. If this field is not set, the siapath will be interpreted as
relative to 'home/user/'.  

### Response

standard success or error response. See [standard
responses](#standard-responses).

## /renter/delete/*siapath* [POST]
> curl example  

```go
curl -A "Sia-Agent" -u "":<apipassword> -X POST "localhost:9980/renter/delete/myfile"
```

deletes a renter file entry. Does not delete any downloads or original files,
only the entry in the renter. Will return an error if the target is a folder.

### Path Parameters
### REQUIRED
**siapath** | string  
Path to the file in the renter on the network.

### OPTIONAL
**root** | bool  
Whether or not to treat the siapath as being relative to the user's home
directory. If this field is not set, the siapath will be interpreted as relative
to 'home/user/'.

### Response

standard success or error response. See [standard
responses](#standard-responses).

## /renter/download/*siapath* [GET]
> curl example  

```go
curl -A "Sia-Agent" -u "":<apipassword> "localhost:9980/renter/download/myfile?httpresp=true"
```

downloads a file to the local filesystem. The call will block until the file has
been downloaded.

### Path Parameters
### REQUIRED
**siapath** | string  
Path to the file in the renter on the network.

### Query String Parameters
### REQUIRED (Either one or the other)
**destination** | string  
Location on disk that the file will be downloaded to.  

**httpresp** | boolean  
If httresp is true, the data will be written to the http response.

### OPTIONAL
**async** | boolean  
If async is true, the http request will be non blocking. Can't be used with
httpresp.

**disablelocalfetch** | boolean  
If disablelocalfetch is true, downloads won't be served from disk even if the
file is available locally.

**root** | boolean  
If root is true, the provided siapath will not be prefixed with /home/user but is instead taken as an absolute path.

**length** | bytes  
Length of the requested data. Has to be <= filesize-offset.  

**offset** | bytes  
Offset relative to the file start from where the download starts.  

### Response

Unlike most responses, this response modifies the http response header. The
download will set the 'ID' field in the http response header to a unique
identifier which can be used to cancel an async download with the
/renter/download/cancel endpoint and retrieve a download's info from the
download history using the /renter/downloadinfo endpoint. Apart from that the
response is a standard success or error response. See [standard
responses](#standard-responses).

## /renter/download/cancel [POST]
> curl example  

```go
curl -A "Sia-Agent" -u "":<apipassword> "localhost:9980/renter/download/cancel?id=<downloadid>"
```

cancels the download with the given id.

### Query String Parameters
**id** | string  
ID returned by the /renter/download/*siapath* endpoint. It is set in the http
header's 'ID' field.

### Response

standard success or error response. See [standard
responses](#standard-responses).

## /renter/downloadsync/*siapath* [GET]
> curl example  

```go
curl -A "Sia-Agent" -u "":<apipassword> "localhost:9980/renter/downloadasync/myfile?destination=/home/myfile"
```

downloads a file to the local filesystem. The call will return immediately.

### Path Parameters
### REQUIRED
**siapath** | string  
Path to the file in the renter on the network.

### Query String Parameters
### REQUIRED
**destination** | string  
Location on disk that the file will be downloaded to.  

### Response

standard success or error response. See [standard
responses](#standard-responses).

## /renter/fuse [GET]
> curl example  

```bash
curl -A "Sia-Agent" "localhost:9980/renter/fuse"
```

Lists the set of folders that have been mounted to the user's filesystem and
which mountpoints have been used for each mount.

### JSON Response
> JSON Response Example

```go
{
  "mountpoints": [ // []modules.MountInfo
    {
      "mountpoint": "/home/user/siavideos", // string
      "siapath": "/videos",                 // modules.SiaPath

      "mountoptions": { // []modules.MountOptions
          "allowother": false, // bool
          "readonly": true,    // bool
        },
    },
  ]
}
```
**mountpoint** | string  
The system path that is being used to mount the fuse folder.

**siapath** | string  
The siapath that has been mounted to the mountpoint.

## /renter/fuse/mount [POST]
> curl example  

```go
curl -A "Sia-Agent" -u "":<apipassword> -X POST "localhost:9980/renter/fuse/mount?readonly=true"
```

Mounts a Sia directory to the local filesystem using FUSE.

### Query String Parameters
### REQUIRED
**mount** | string  
Location on disk to use as the mountpoint.

**readonly** | bool  
Whether the directory should be mounted as ReadOnly. Currently, readonly is a
required parameter and must be set to true.

### OPTIONAL
**siapath** | string  
Which path should be mounted to the filesystem. If left blank, the user's home
directory will be used.

**allowother** | boolean  
By default, only the system user that mounted the fuse directory will be allowed
to interact with the directory. Often, applications like Plex run as their own
user, and therefore by default are banned from viewing or otherwise interacting
with the mounted folder. Setting 'allowother' to true will allow other users to
see and interact with the mounted folder.

On Linux, if 'allowother' is set to true, /etc/fuse.conf needs to be modified so
that 'user_allow_other' is set. Typically this involves uncommenting a single
line of code, see the example below of an /etc/fuse.conf file that has
'use_allow_other' enabled.

```bash
# /etc/fuse.conf - Configuration file for Filesystem in Userspace (FUSE)

# Set the maximum number of FUSE mounts allowed to non-root users.
# The default is 1000.
#mount_max = 1000

# Allow non-root users to specify the allow_other or allow_root mount options.
user_allow_other
```

### Response

standard success or error response. See [standard
responses](#standard-responses).


## /renter/fuse/unmount [POST]
> curl example  

```go
curl -A "Sia-Agent" -u "":<apipassword> -X POST "localhost:9980/renter/fuse/unmount?mount=/home/user/videos"
```

### Query String Parameters
### REQUIRED
**mount** | string  
Mountpoint that was used when mounting the fuse directory.

### Response

standard success or error response. See [standard
responses](#standard-responses).

## /renter/recoveryscan [POST]
> curl example  

```go
curl -A "Sia-Agent" -u "":<apipassword> -X POST "localhost:9980/renter/recoveryscan"
```

starts a rescan of the whole blockchain to find recoverable contracts. The
contractor will periodically try to recover found contracts every 10 minutes
until they are recovered or expired.

### Response

standard success or error response. See [standard
responses](#standard-responses).

## /renter/recoveryscan [GET]
> curl example  

```go
curl -A "Sia-Agent" "localhost:9980/renter/recoveryscan"
```

Returns some information about a potentially ongoing recovery scan.

### JSON Response
> JSON Response Example

```go
{
  "scaninprogress": true // boolean
  "scannedheight" : 1000 // uint64
}
```
**scaninprogress** | boolean  
indicates if a scan for recoverable contracts is currently in progress.

**scannedheight** | uint64  
indicates the progress of a currently ongoing scan in terms of number of blocks
that have already been scanned.

## /renter/rename/*siapath* [POST]
> curl example  

```go
curl -A "Sia-Agent" -u "":<apipassword> --data "newsiapath=myfile2" "localhost:9980/renter/rename/myfile"

curl -A "Sia-Agent" -u "":<apipassword> --data "newsiapath=myfile2&root=true" "localhost:9980/renter/rename/myfile"
```

change the siaPath for a file that is being managed by the renter.

### Path Parameters
### REQUIRED
**siapath** | string  
Path to the file in the renter on the network.

### Query String Parameters
### REQUIRED
**newsiapath** | string  
New location of the file in the renter on the network.  

### OPTIONAL
**root** | bool  
Whether or not to treat the siapath as being relative to the user's home
directory. If this field is not set, the siapath will be interpreted as
relative to 'home/user/'.

### Response

standard success or error response. See [standard
responses](#standard-responses).

## /renter/stream/*siapath* [GET]
> curl example  

```sh
curl -A "Sia-Agent" "localhost:9980/renter/stream/myfile"
```  

> The file can be streamed partially by using standard partial http requests
> which means setting the "Range" field in the http header.  

```sh
curl -A "Sia-Agent" -H "Range: bytes=0-1023" "localhost:9980/renter/stream/myfile"
```

downloads a file using http streaming. This call blocks until the data is
received. The streaming endpoint also uses caching internally to prevent siad
from re-downloading the same chunk multiple times when only parts of a file are
requested at once. This might lead to a substantial increase in ram usage and
therefore it is not recommended to stream multiple files in parallel at the
moment. This restriction will be removed together with the caching once partial
downloads are supported in the future. If you want to stream multiple files you
should increase the size of the Renter's `streamcachesize` to at least 2x the
number of files you are steaming.

### Path Parameters
### REQUIRED
**siapath** | string  
Path to the file in the renter on the network.

### OPTIONAL
**disablelocalfetch** | boolean  
If disablelocalfetch is true, downloads won't be served from disk even if the
file is available locally.

**root** | boolean  
If root is true, the provided siapath will not be prefixed with /home/user but is instead taken as an absolute path.

### Response

standard success or error response. See [standard
responses](#standard-responses).

## /renter/upload/*siapath* [POST]
> curl example  

```go
curl -A "Sia-Agent" -u "":<apipassword> --data "source=/home/myfile" "localhost:9980/renter/upload/myfile"
```

uploads a file to the network from the local filesystem.

### Path Parameters
### REQUIRED
**siapath** | string  
Location where the file will reside in the renter on the network. The path must
be non-empty, may not include any path traversal strings ("./", "../"), and may
not begin with a forward-slash character.  

### Query String Parameters
### REQUIRED
**source** | string  
Location on disk of the file being uploaded.  

### OPTIONAL
**datapieces** | int  
The number of data pieces to use when erasure coding the file.  

**paritypieces** | int  
The number of parity pieces to use when erasure coding the file. Total
redundancy of the file is (datapieces+paritypieces)/datapieces.  

**force** | boolean  
Delete potential existing file at siapath.

### Response

standard success or error response. See [standard
responses](#standard-responses).

## /renter/uploadstream/*siapath* [POST]
> curl example  

```go
curl -A "Sia-Agent" -u "":<apipassword> "localhost:9980/renter/uploadstream/myfile?datapieces=10&paritypieces=20" --data-binary @myfile.dat

curl -A "Sia-Agent" -u "":<apipassword> "localhost:9980/renter/uploadstream/myfile?repair=true" --data-binary @myfile.dat
```

uploads a file to the network using a stream. If the upload stream POST call
fails or quits before the file is fully uploaded, the file can be repaired by a
subsequent call to the upload stream endpoint using the `repair` flag.

### Path Parameters
### REQUIRED
**siapath** | string  
Location where the file will reside in the renter on the network. The path must
be non-empty, may not include any path traversal strings ("./", "../"), and may
not begin with a forward-slash character.  

### Query String Parameters
### OPTIONAL
**datapieces** | int  
The number of data pieces to use when erasure coding the file.  

**paritypieces** | int  
The number of parity pieces to use when erasure coding the file. Total
redundancy of the file is (datapieces+paritypieces)/datapieces.  

**force** | boolean  
Delete potential existing file at siapath.

**repair** | boolean  
Repair existing file from stream. Can't be specified together with datapieces,
paritypieces and force.

### Response

standard success or error response. See [standard
responses](#standard-responses).

## /renter/uploadready [GET]
> curl example  

```go
curl -A "Sia-Agent" "localhost:9980/renter/uploadready?datapieces=10&paritypieces=20"
```

Returns the whether or not the renter is ready for upload.

### Path Parameters
### OPTIONAL
datapieces and paritypieces are both optional, however if one is supplied then
the other needs to be supplied. If neither are supplied then the default values
for the erasure coding will be used 

**datapieces** | int  
The number of data pieces to use when erasure coding the file.  

**paritypieces** | int  
The number of parity pieces to use when erasure coding the file.   

### JSON Response
> JSON Response Example

```go
{
"ready":false,            // bool
"contractsneeded":30,     // int
"numactivecontracts":20,  // int
"datapieces":10,          // int
"paritypieces":20         // int 
}
```
**ready** | boolean  
ready indicates if the renter is ready to fully upload a file based on the
erasure coding.  

**contractsneeded** | int  
contractsneeded is how many contracts are needed to fully upload a file.  

**numactivecontracts** | int  
numactivecontracts is the number of active contracts the renter has.

**datapieces** | int  
The number of data pieces to use when erasure coding the file.  

**paritypieces** | int  
The number of parity pieces to use when erasure coding the file.

## /renter/uploads/pause [POST]
> curl example  

```go
curl -A "Sia-Agent" -u "":<apipassword> --data "duration=10m" "localhost:9980/renter/uploads/pause"
```

This endpoint will pause any future uploads or repairs for the duration
requested. Any in progress chunks will finish. This can be used to free up
the workers to exclusively focus on downloads. Since this will pause file
repairs it is advised to not pause for too long. If no duration is supplied
then the default duration of 600 seconds will be used. If the uploads are
already paused, additional calls to pause the uploads will result in the
duration of the pause to be reset to the duration supplied as opposed to
pausing for an additional length of time.

### Path Parameters
#### OPTIONAL 
**duration** | string  
duration is how long the repairs and uploads will be paused in seconds. If no
duration is supplied the default pause duration will be used.

### Response
standard success or error response. See [standard
responses](#standard-responses).

## /renter/uploads/resume [POST]
> curl example  

```go
curl -A "Sia-Agent" -u "":<apipassword> "localhost:9980/renter/uploads/resume"
```

This endpoint will resume uploads and repairs.

### Response
standard success or error response. See [standard
responses](#standard-responses).

## /renter/validatesiapath/*siapath* [POST]
> curl example  

```go
curl -A "Sia-Agent" -u "":<apipassword> "localhost:9980/renter/validatesiapath/isthis-aval_idsiapath"
```

validates whether or not the provided siapath is a valid siapath. Every path
valid under Unix is valid as a SiaPath.

### Path Parameters
### REQUIRED
**siapath** | string  
siapath to test.

### Response
standard success or error response, a successful response means a valid siapath.
See [standard responses](#standard-responses).

## /renter/workers [GET] 

**UNSTABLE - subject to change**

> curl example

```go
curl -A "Sia-Agent" "localhost:9980/renter/workers"
```

returns the the status of all the workers in the renter's workerpool.

### JSON Response
> JSON Response Example

```go
{
  "numworkers":            2, // int
  "totaldownloadcooldown": 0, // int
  "totalmaintenancecooldown": 0, // int
  "totaluploadcooldown":   0, // int
  
  "workers": [ // []WorkerStatus
    {
      "contractid": "e93de33cc04bb1f27a412ecdf57b3a7345b9a4163a33e03b4cb23edeb922822c", // hash
      "contractutility": {      // ContractUtility
        "goodforupload": true,  // boolean
        "goodforrenew":  true,  // boolean
        "badcontract":   false, // boolean
        "lastooserr":    0,     // BlockHeight
        "locked":        false  // boolean
      },
      "hostpubkey": {
        "algorithm": "ed25519", // string
        "key": "BervnaN85yB02PzIA66y/3MfWpsjRIgovCU9/L4d8zQ=" // hash
      },
      
      "downloadcooldownerror": "",                   // string
      "downloadcooldowntime":  -9223372036854775808, // time.Duration
      "downloadoncooldown":    false,                // boolean
      "downloadqueuesize":     0,                    // int
      "downloadterminated":    false,                // boolean
      
      "uploadcooldownerror": "",                   // string
      "uploadcooldowntime":  -9223372036854775808, // time.Duration
      "uploadoncooldown":    false,                // boolean
      "uploadqueuesize":     0,                    // int
      "uploadterminated":    false,                // boolean
      
      "balancetarget":       "0", // hastings

      "downloadsnapshotjobqueuesize": 0 // int
      "uploadsnapshotjobqueuesize": 0   // int

      "maintenanceoncooldown": false,                      // bool
      "maintenancerecenterr": "",                          // string
      "maintenancerecenterrtime": "0001-01-01T00:00:00Z",  // time

      "accountstatus": {
        "availablebalance": "1000000000000000000000000", // hasting
        "negativebalance": "0",                          // hasting
        "recenterr": "",                                 // string
        "recenterrtime": "0001-01-01T00:00:00Z"          // time
        "recentsuccesstime": "0001-01-01T00:00:00Z"      // time
      },

      "pricetablestatus": {
        "expirytime": "2020-06-15T16:17:01.040481+02:00", // time
        "updatetime": "2020-06-15T16:12:01.040481+02:00", // time
        "active": true,                                   // boolean
        "recenterr": "",                                  // string
        "recenterrtime": "0001-01-01T00:00:00Z"           // time
      },

      "readjobsstatus": {
        "avgjobtime64k": 0,                               // int
        "avgjobtime1m": 0,                                // int
        "avgjobtime4m": 0,                                // int
        "consecutivefailures": 0,                         // int
        "jobqueuesize": 0,                                // int
        "recenterr": "",                                  // string
        "recenterrtime": "0001-01-01T00:00:00Z"           // time
      },

      "hassectorjobsstatus": {
        "avgjobtime": 0,                                  // int
        "consecutivefailures": 0,                         // int
        "jobqueuesize": 0,                                // int
        "recenterr": "",                                  // string
        "recenterrtime": "0001-01-01T00:00:00Z"           // time
      }
    }
  ]
}
```


**numworkers** | int  
Number of workers in the workerpool

**totaldownloadcooldown** | int  
Number of workers on download cooldown

**totalmaintenancecooldown** | int  
Number of workers on maintenance cooldown

**totaluploadcooldown** | int  
Number of workers on upload cooldown

**workers** | []WorkerStatus  
List of workers

**contractid** | hash  
The ID of the File Contract that the worker is associated with

**contractutility** | ContractUtility  

**goodforupload** | boolean  
The worker's contract can be uploaded to

**goodforrenew** | boolean  
The worker's contract will be renewed

**badcontract** | boolean  
The worker's contract is marked as bad and won't be used

**lastooserr** | BlockHeight  
The blockheight when the host the worker represents was out of storage

**locked** | boolean  
The worker's contract's utility is locked

**hostpublickey** | SiaPublicKey  
Public key of the host that the file contract is formed with.  

**downloadcooldownerror** | error  
The error reason for the worker being on download cooldown

**downloadcooldowntime** | time.Duration  
How long the worker is on download cooldown

**downloadoncooldown** | boolean  
Indicates if the worker is on download cooldown

**downloadqueuesize** | int  
The size of the worker's download queue

**downloadterminated** | boolean  
Downloads for the worker have been terminated

**uploadcooldownerror** | error  
The error reason for the worker being on upload cooldown

**uploadcooldowntime** | time.Duration  
How long the worker is on upload cooldown

**uploadoncooldown** | boolean  
Indicates if the worker is on upload cooldown

**uploadqueuesize** | int  
The size of the worker's upload queue

**uploadterminated** | boolean  
Uploads for the worker have been terminated

**availablebalance** | hastings  
The worker's Ephemeral Account available balance

**balancetarget** | hastings  
The worker's Ephemeral Account target balance

**downloadsnapshotjobqueuesize** | int  
The size of the worker's download snapshot job queue

**uploadsnapshotjobqueuesize** | int  
The size of the worker's upload snapshot job queue

**maintenanceoncooldown** | boolean  
Indicates if the worker is on maintenance cooldown

**maintenancecooldownerror** | string  
The error reason for the worker being on maintenance cooldown

**maintenancecooldowntime** | time.Duration  
How long the worker is on maintenance cooldown

**accountstatus** | object
Detailed information about the workers' ephemeral account status

**pricetablestatus** | object
Detailed information about the workers' price table status

**readjobsstatus** | object
Details of the workers' read jobs queue

**hassectorjobsstatus** | object
Details of the workers' has sector jobs queue

# Skynet

## /skynet/basesector/*skylink* [GET]
> curl example  

```bash
curl -A "Sia-Agent" "localhost:9980/skynet/basesector/CABAB_1Dt0FJsxqsu_J4TodNCbCGvtFf1Uys_3EgzOlTcg"
```  

downloads the basesector of a skylink using http streaming. This call blocks
until the data is received. There is a 30s default timeout applied to
downloading a basesector. If the data cannot be found within this 30s time
constraint, a 404 will be returned. This timeout is configurable through the
query string parameters.


### Path Parameters 
### Required
**skylink** | string  
The skylink of the basesector that should be downloaded.

### Query String Parameters
### OPTIONAL

**timeout** | int  
If 'timeout' is set, the download will fail if the basesector cannot be
retrieved before it expires. Note that this timeout does not cover the actual
download time, but rather covers the TTFB. Timeout is specified in seconds,
a timeout value of 0 will be ignored. If no timeout is given, the default will
be used, which is a 30 second timeout. The maximum allowed timeout is 900s (15
minutes).

### Response Body

The response body is the raw data for the basesector.

## /skynet/blocklist [GET]
> curl example

```go
curl -A "Sia-Agent" "localhost:9980/skynet/blocklist"
```

returns the list of hashed merkleroots that are blocked. 

NOTE: these are not the same values that were submitted via the POST endpoint.
This is intentional so that it is harder to find the blocked content.
	
NOTE: With v1.5.0 the return value for the Blocklist changed. Pre v1.5.0 the
[]crypto.Hash was a slice of MerkleRoots. Post v1.5.0 the []crypto.Hash is
a slice of the Hashes of the MerkleRoots

### JSON Response
> JSON Response Example

```go
{
  "blocklist": {
    "QAf9Q7dBSbMarLvyeE6HTQmwhr7RX9VMrP9xIMzpU3I" // hash
    "QAf9Q7dBSbMarLvyeE6HTQmwhr7RX9VMrP9xIMzpU3I" // hash
    "QAf9Q7dBSbMarLvyeE6HTQmwhr7RX9VMrP9xIMzpU3I" // hash
  }
}
```
**blocklist** | Hashes  
The blocklist is a list of hashed merkleroots, that are blocked.

## /skynet/blocklist [POST]
> curl example

```go
curl -A "Sia-Agent" --user "":<apipassword> --data '{"add" : ["GAC38Gan6YHVpLl-bfefa7aY85fn4C0EEOt5KJ6SPmEy4g","GAC38Gan6YHVpLl-bfefa7aY85fn4C0EEOt5KJ6SPmEy4g","GAC38Gan6YHVpLl-bfefa7aY85fn4C0EEOt5KJ6SPmEy4g"]}' "localhost:9980/skynet/blocklist"

curl -A "Sia-Agent" --user "":<apipassword> --data '{"remove" : ["GAC38Gan6YHVpLl-bfefa7aY85fn4C0EEOt5KJ6SPmEy4g","GAC38Gan6YHVpLl-bfefa7aY85fn4C0EEOt5KJ6SPmEy4g","GAC38Gan6YHVpLl-bfefa7aY85fn4C0EEOt5KJ6SPmEy4g"]}' "localhost:9980/skynet/blocklist"
```

updates the list of skylinks that should be blocked from Skynet. This endpoint
can be used to both add and remove skylinks from the blocklist.

### Path Parameters
### REQUIRED
At least one of the following fields needs to be non empty.

**add** | array of strings  
add is an array of skylinks that should be added to the blocklist.

**remove** | array of strings  
remove is an array of skylinks that should be removed from the blocklist.

### Response

standard success or error response. See [standard
responses](#standard-responses).

## /skynet/portals [GET]
> curl example

```go
curl -A "Sia-Agent" "localhost:9980/skynet/portals"
```

returns the list of known Skynet portals.

### JSON Response
> JSON Response Example

```go
{
  "portals": [ // []SkynetPortal | null
    {
      "address": "siasky.net:443", // string
      "public":  true              // bool
    }
  ]
}
```
**address** | string  
The IP or domain name and the port of the portal. Must be a valid network address.

**public** | bool  
Indicates whether the portal can be accessed publicly or not.

## /skynet/portals [POST]
> curl example

```go
curl -A "Sia-Agent" --user "":<apipassword> --data '{"add" : [{"address":"siasky.net:443","public":true}]}' "localhost:9980/skynet/portals"

curl -A "Sia-Agent" --user "":<apipassword> --data '{"remove" : ["siasky.net:443"]}' "localhost:9980/skynet/portals"
```

updates the list of known Skynet portals. This endpoint can be used to both add
and remove portals from the list.

### Path Parameters
### REQUIRED
At least one of the following fields needs to be non empty.

**add** | array of SkynetPortal  
add is an array of portal info that should be added to the list of portals.

**remove** | array of string  
remove is an array of portal network addresses that should be removed from the
list of portals.

### Response

standard success or error response. See [standard
responses](#standard-responses).

<<<<<<< HEAD
## /skynet/root [GET]
> curl example  

```bash
curl -A "Sia-Agent" "localhost:9980/skynet/root?root=QAf9Q7dBSbMarLvyeE6HTQmwhr7RX9VMrP9xIMzpU3I&offset=0&length=4096"
```  

downloads a sector of a skyfile by its root hash using http streaming. This call
blocks until the data is received. There is a 30s default timeout applied to
downloading a sector. If the data cannot be found within this 30s time
constraint, a 404 will be returned. This timeout is configurable through the
query string parameters.


### Query String Parameters
### Required
**root** | hash  
The root hash of the sector that should be downloaded.

**offset** | uint64  
The offset where the download should start within a sector.

**length** | uint64  
The amount of data to be downloaded from the sector.

### OPTIONAL

**timeout** | int  
If 'timeout' is set, the download will fail if the basesector cannot be
retrieved before it expires. Note that this timeout does not cover the actual
download time, but rather covers the TTFB. Timeout is specified in seconds,
a timeout value of 0 will be ignored. If no timeout is given, the default will
be used, which is a 30 second timeout. The maximum allowed timeout is 900s (15
minutes).

### Response Body

The response body is the raw data for the sector.
=======
## /skynet/registry [GET]
> curl example

```bash
curl -A "Sia-Agent" "localhost:9980/skynet/registry?publickey=ed25519%3A69de1a15f17050e6855dd03202eed0cac31fe41865a074a43299ff4a598fe4d2&datakey=3f39b735c705edc2b3b5c5fe465da0de0a0755f5f637a556186f12687225259a
```

This curl command performs a GET request that fetches a registry entry for a publickey and datakey.  
### Query String Parameters
### REQUIRED

**publickey** | SiaPublicKey  
The public key for which to fetch the entry.

**datakey** | Hash  
The hash for which to fetch the entry.

### OPTIONAL
**timeout** | uint64  
The timeout in seconds. Specifies how long it takes the request to time out
in case no registry entry can be found. The default is the maximum allowed
value of 5 minutes. The minimum is 1 second.

### Response
> JSON Response Example

```go
{
  "data": "414141446168453132624d6c715f57663973356b35526d70652d4a4b76566c314b74416d6c70786f4a5f77613241", // []byte
  "revision": 149, // uint64
  "signature":  "03bf093a42f4df024c765fbec308a7f083fb6c1dddad485fe73810c39ed0344ff8e0db78e79bbdbad6be9d1410e2f122f58f490ff5edf7b45e3dc9fa7983ba05" // crypto.Signature
}
```
>>>>>>> fb06e711

## /skynet/skylink/*skylink* [HEAD]
> curl example

```bash
curl -I -A "Sia-Agent" "localhost:9980/skynet/skylink/CABAB_1Dt0FJsxqsu_J4TodNCbCGvtFf1Uys_3EgzOlTcg"
```

This curl command performs a HEAD request that fetches the headers for
the given skylink. These headers are identical to the ones that would be
returned if the request had been a GET request.

### Path Parameters
See [/skynet/skylink/skylink](#skynetskylinkskylink-get)

### Query String Parameters
See [/skynet/skylink/skylink](#skynetskylinkskylink-get)

### Response Header
See [/skynet/skylink/skylink](#skynetskylinkskylink-get)

### Response Body

This request has an empty response body.

## /skynet/skylink/*skylink* [GET]
> curl example  

> Stream the whole file.  

```bash
# entire file
curl -A "Sia-Agent" "localhost:9980/skynet/skylink/CABAB_1Dt0FJsxqsu_J4TodNCbCGvtFf1Uys_3EgzOlTcg"

# directory
curl -A "Sia-Agent" "localhost:9980/skynet/skylink/CABAB_1Dt0FJsxqsu_J4TodNCbCGvtFf1Uys_3EgzOlTcg/folder"

# sub file
curl -A "Sia-Agent" "localhost:9980/skynet/skylink/CABAB_1Dt0FJsxqsu_J4TodNCbCGvtFf1Uys_3EgzOlTcg/folder/file.txt"
```  

downloads a skylink using http streaming. This call blocks until the data is
received. There is a 30s default timeout applied to downloading a skylink. If
the data cannot be found within this 30s time constraint, a 404 will be
returned. This timeout is configurable through the query string parameters.

In order to make sure skapps function correctly when they rely on relative paths
within the same skyfile, we need the skylink to be followed by a trailing slash.
If that is not the case the API responds with a redirect to the same skylink,
adding that trailing slash. This redirect only happens if the skyfile holds a 
skapp.

### Path Parameters 
### Required
**skylink** | string  
The skylink that should be downloaded. The skylink can contain an optional path.
This path can specify a directory or a particular file. If specified, only that
file or directory will be returned.

### Query String Parameters
### OPTIONAL

**attachment** | bool  
If 'attachment' is set to true, the Content-Disposition http header will be set
to 'attachment' instead of 'inline'. This will cause web browsers to download
the file as though it is an attachment instead of rendering it.

**format** | string  
If 'format' is set, the skylink can point to a directory and it will return the
data inside that directory. Format will decide the format in which it is
returned. Currently, we support the following values:  
 * 'concat' will return the concatenated data of all subfiles in that directory
 * 'tar' will return a tar archive of all subfiles in that directory
 * 'targz' will return a gzipped tar archive of all subfiles in that directory.  
 * 'zip' will return a zip archive
 
If the format is not specified, and the skylink points at a directory, we
default to the zip format and the contents will be downloaded as a zip archive.

**timeout** | int  
If 'timeout' is set, the download will fail if the Skyfile cannot be retrieved 
before it expires. Note that this timeout does not cover the actual download 
time, but rather covers the TTFB. Timeout is specified in seconds, a timeout 
value of 0 will be ignored. If no timeout is given, the default will be used,
which is a 30 second timeout. The maximum allowed timeout is 900s (15 minutes).

### Response Header

**Skynet-File-Metadata** | SkyfileMetadata

The header field "Skynet-FileMetadata" will be set such that it has an encoded
json object which matches the modules.SkyfileMetadata struct. If a path was
supplied, this metadata will be relative to the given path.

> Skynet-File-Metadata Response Header Example 

```go
{
  "mode":     640,      // os.FileMode
  "filename": "folder", // string
  "subfiles": {         // map[string]SkyfileSubfileMetadata | null
    "folder/file1.txt": {                 // string
      "mode":         640,                // os.FileMode
      "filename":     "folder/file1.txt", // string
      "contenttype":  "text/plain",       // string
      "offset":       0,                  // uint64
      "len":          6                   // uint64
    }
  }
}
```

**Skynet-Skylink** | string

The value of "Skynet-Skylink" is a string representation of the base64 encoded
Skylink that was requested.

**ETag** | string

The ETag response header contains a hash that can be supplied using the
"If-None-Match" request header. If that header is supplied, and if we find that
the requested data has not changed, siad will respond with a '304 Not Modified'
response, letting the caller know it can safely reuse it previously cached
response data.

See
https://developer.mozilla.org/en-US/docs/Web/HTTP/Headers/ETag for more
information on the ETag header.

### Response Body

The response body is the raw data for the file.

## /skynet/skyfile/*siapath* [POST]
> curl example  

```go
// This command uploads the file 'myImage.png' to the Sia folder
// 'var/skynet/images/myImage.png'. Users who download the file will see the name
// 'image.png'.
curl -A Sia-Agent -u "":<apipassword> "localhost:9980/skynet/skyfile/images/myImage.png" -F 'file=@image.png'

// This command uploads a directory with the local files `src/main.rs` and
// `src/test.c` to the Sia folder 'var/skynet/src'.
curl -A Sia-Agent -u "":<apipassword> "localhost:9980/skynet/skyfile/src?filename=src" -F 'files[]=@./src/main.rs' -F 'files[]=@./src/test.c'
```

Uploads a file to the network using a stream. If the upload stream POST call
fails or quits before the file is fully uploaded, the file can be repaired by a
subsequent call to the upload stream endpoint using the `repair` flag.

It is also possible to upload a directory as a single piece of content using
multipart uploads. Doing this will allow you to address your content under one
skylink, and access the files by their path. This is especially useful for
webapps.

### Path Parameters
### REQUIRED
**siapath** | string  
Location where the file will reside in the renter on the network. The path must
be non-empty, may not include any path traversal strings ("./", "../"), and may
not begin with a forward-slash character. If the 'root' flag is not set, the
path will be prefixed with 'var/skynet/', placing the skyfile into the Sia
system's default skynet folder.

### Query String Parameters
### OPTIONAL
**basechunkredundancy** | uint8  
The amount of redundancy to use when uploading the base chunk. The base chunk is
the first chunk of the file, and is always uploaded using 1-of-N redundancy.

**convertpath** string  
The siapath of an existing siafile that should be converted to a skylink. A new
skyfile will be created. Both the new skyfile and the existing siafile are
required to be maintained on the network in order for the skylink to remain
active. This field is mutually exclusive with uploading streaming.

**defaultpath** string  
The path to the default file whose content is to be returned when the skyfile is 
accessed at the root path. The `defaultpath` must point to a file in the root
directory of the skyfile (except for skyfiles with a single file in them). If
the `defaultpath` parameter is not provided, it will default to `index.html` 
for directories that have that file, or it will default to the only file in the 
directory, if a single file directory is uploaded. This behaviour can be 
disabled using the `disabledefaultpath` parameter. The two parameters are 
mutually exclusive and only one can be specified. Neither one is applicable to 
skyfiles without subfiles.

**disabledefaultpath** bool  
The `disabledefaultpath` allows to disable the default path behaviour. If this
parameter is set to `true`, there will be no automatic default to `index.html`,
nor to the single file in directory upload. This parameter is mutually exclusive
with `defaultpath` and specifying both will result in an error. Neither one is 
applicable to skyfiles without subfiles.

**filename** | string  
The name of the file. This name will be encoded into the skyfile metadata, and
will be a part of the skylink. If the name changes, the skylink will change as
well. The name must be non-empty, may not include any path traversal strings
("./", "../"), and may not begin with a forward-slash character. When uploading
a single file using multipart form upload (the recommended method), this
parameter is optional; the name will be taken from the filename of the only
subfile.

**dryrun** | bool  
If dryrun is set to true, the request will return the Skylink of the file
without uploading the actual file to the Sia network.

**force** | bool  
If there is already a file that exists at the provided siapath, setting this
flag will cause the new file to overwrite/delete the existing file. If this flag
is not set, an error will be returned preventing the user from destroying
existing data.

**mode** | uint32  
The file mode / permissions of the file. Users who download this file will be
presented a file with this mode. If no mode is set, the default of 0644 will be
used.

**root** | bool  
Whether or not to treat the siapath as being relative to the root directory. If
this field is not set, the siapath will be interpreted as relative to
'var/skynet'.


**skykeyname** | string  
The name of the skykey that will be used to encrypt this skyfile. Only the
name or the ID of the skykey should be specified.

**OR**

**skykeyid** | string  
The ID of the skykey that will be used to encrypt this skyfile. Only the
name or the ID of the skykey should be specified.


### Http Headers
### OPTIONAL
**Content-Disposition** | string  
If the filename is set in the Content-Disposition field, that filename will be
used as the filename of the object being uploaded. Note that this header is only
taken into consideration when using a multipart form upload.

For more details on setting Content-Disposition:
https://developer.mozilla.org/en-US/docs/Web/HTTP/Headers/Content-Disposition

**Skynet-Disable-Force** | bool  
This request header allows overruling the behaviour of the `force` parameter
that can be passed in through the query string parameters. This header is useful
for Skynet portal operators that would like to have some control over the
requests that are being passed to siad. To avoid having to parse query string
parameters and overrule them that way, this header can be set to disable the
force flag and disallow overwriting the file at the given siapath.

### Response Header

**Skynet-Skylink** | string

The value of "Skynet-Skylink" is a string representation of the base64 encoded
Skylink that was uploaded.

### JSON Response
> JSON Response Example

```go
{
"skylink":    "CABAB_1Dt0FJsxqsu_J4TodNCbCGvtFf1Uys_3EgzOlTcg" // string
"merkleroot": "QAf9Q7dBSbMarLvyeE6HTQmwhr7RX9VMrP9xIMzpU3I" // hash
"bitfield":   2048 // int
}
```
**skylink** | string  
This is the skylink that can be used with the `/skynet/skylink` GET endpoint to
retrieve the file that has been uploaded.

**merkleroot** | hash  
This is the hash that is encoded into the skylink.

**bitfield** | int  
This is the bitfield that gets encoded into the skylink. The bitfield contains a
version, an offset and a length in a heavily compressed and optimized format.


## /skynet/stats [GET]
> curl example

```go
curl -A "Sia-Agent" "localhost:9980/skynet/stats"
```

returns statistical information about Skynet, e.g. number of files uploaded

### JSON Response
```json
{
  "uptime": 1234, // int
  "uploadstats": {
    "numfiles": 2,         // int
    "totalsize": 44527895  // int
  },
  "versioninfo": {
    "version":     "1.4.4-master", // string
    "gitrevision": "cd5a83712"     // string
  },
  "performancestats": {
  }
}
```

**uptime** | int  
The amount of time in seconds that siad has been running.

**uploadstats** | object  
Uploadstats is an object with statistics about the data uploaded to Skynet.

**numfiles** | int  
Numfiles is the total number of files uploaded to Skynet.

**totalsize** | int  
Totalsize is the total amount of data in bytes uploaded to Skynet.

**versioninfo** | object  
Versioninfo is an object that contains the node's version information.

**version** | string  
Version is the siad version the node is running.

**gitrevision** | string  
Gitrevision refers to the commit hash used to build siad.

**performancestats** | object - api.SkynetPerformanceStats  
PerformanceStats is an object that contains a breakdown of performance metrics
for the skynet endpoints. Things are broken down into containers based on the
type of action performed. For example, there is a container for downloads less
than 64kb in size.

Within each container, there is a bucket of half lives. Every time a data point
is added to a container, it is put in to every bucket, counting up the total
number of requests. The buckets decay at the stated half life, which means they
give a good representation of how much activity there has been over twice their
halflife. So for the one minute bucket, the total number of datapoints in the
bucket is a good representation of how many things have happened in the past two
minutes.

Within each bucket, there are several fields. For example, the n60ms field
represents the number of requests that finished in under 60ms. There is an NErr
field which gets incremented if there is a failure that can be attributed to
siad.

Every download request will go into the TimeToFirstByte container, as well as
the appropriate download container based on the size of the download. Within the
chosen containers, every bucket will have the same field incremented. The field
that gets incremented is the one that corresponds to the amount of time the
request took.

The performance stats fields are not protected by a compatibility promise, and
may change over time.


## /skynet/addskykey [POST]
> curl example

```go
curl -A "Sia-Agent"  -u "":<apipassword> --data "skykey=BAAAAAAAAABrZXkxAAAAAAAAAAQgAAAAAAAAADiObVg49-0juJ8udAx4qMW-TEHgDxfjA0fjJSNBuJ4a" "localhost:9980/skynet/addskykey"
```

Stores the given skykey with the skykey manager.

### Path Parameters
### REQUIRED
**skykey** | string  
base-64 encoded skykey

### Response

standard success or error response. See [standard
responses](#standard-responses).

## /skynet/skykeys [GET]
> curl example

```go
curl -A "Sia-Agent"  -u "":<apipassword> --data "localhost:9980/skynet/skykeys"
```

Returns a list of all Skykeys.

### JSON Response

> JSON Response Example

```go
{
  "skykeys": [
  {
    "skykey": "skykey:AUI0eAOXWXHwW6KOLyI5O1OYduVvHxAA8qUR_fJ8Kluasb-ykPlHBEjDczrL21hmjhH0zAoQ3-Qq?name=testskykey1",
    "name": "testskykey1",
    "id": "ai5z8cf5NWbcvPBaBn0DFQ==",
    "type": "private-id"
  },
  {
    "skykey": "skykey:AUqG0aQmgzCIlse2JxFLBGHCriZNz20IEKQu81XxYsak3rzmuVbZ2P6ZqeJHIlN5bjPqEmC67U8E?name=testskykey2",
    "name": "testskykey2",
    "id": "bi5z8cf5NWbcvPBaBn0DFQ==",
    "type": "private-id"
  },
  {
    "skykey": "skykey:AShQI8fzxoIMc52ZRkoKjOE50bXnCpiPd4zrBl_E-CkmyLgfinAJSdWkJT2QOR6XCRYYgZb63OHw?name=testskykey3",
    "name": "testskykey3",
    "id": "ci5z8cf5NWbcvPBaBn0DFQ==",
    "type": "public-id"
  }
}
```

**skykeys** | []skykeys
Array of skykeys. See the documentation for /skynet/skykey for more detailed
information.



## /skynet/createskykey [POST]
> curl example

```go
curl -A "Sia-Agent"  -u "":<apipassword> --data "name=key_to_the_castle&type=private-id" "localhost:9980/skynet/createskykey"
```

Returns a new skykey created and stored under that name.

### Path Parameters
### REQUIRED
**name** | string  
desired name of the skykey

**type** | string  
desired type of the skykey. The two supported types are "public-id" and
"private-id". Users should use "private-id" skykeys unless they have a specific
reason to use "public-id" skykeys which reveal skykey IDs and show which
skyfiles are encrypted with the same skykey.


### JSON Response
> JSON Response Example

```go
{
  "skykey": "skykey:AUI0eAOXWXHwW6KOLyI5O1OYduVvHxAA8qUR_fJ8Kluasb-ykPlHBEjDczrL21hmjhH0zAoQ3-Qq?name=testskykey1",
  "name": "key_to_the_castle",
  "id": "ai5z8cf5NWbcvPBaBn0DFQ==",
  "type": "private-id"
}
```

**skykey** | skykey  
Skykey. See the documentation for /skynet/skykey for more detailed information.


## /skynet/deleteskykey [POST]
> curl example

```go
curl -A "Sia-Agent"  -u "":<apipassword> --data "name=key_to_the_castle" "localhost:9980/skynet/deleteskykey"
```

Deletes the skykey with that name or ID.

### Path Parameters
### REQUIRED
**name** | string  
name of the skykey being deleted

or

**id** | string  
base-64 encoded ID of the skykey being deleted


### Response
standard success or error response, a successful response means the skykey was
deleted.
See [standard responses](#standard-responses).


## /skynet/skykey [GET]
> curl example

```go
curl -A "Sia-Agent"  -u "":<apipassword> --data "name=key_to_the_castle" "localhost:9980/skynet/skykey"
curl -A "Sia-Agent"  -u "":<apipassword> --data "id=gi5z8cf5NWbcvPBaBn0DFQ==" "localhost:9980/skynet/skykey"
```

Returns the base-64 encoded skykey along with its name and ID.


### Path Parameters
### REQUIRED
**name** | string  
name of the skykey being queried

or

**id** | string  
base-64 encoded ID of the skykey being queried


### JSON Response

```go
{
  "skykey": "skykey:AShQI8fzxoIMc52ZRkoKjOE50bXnCpiPd4zrBl_E-CkmyLgfinAJSdWkJT2QOR6XCRYYgZb63OHw?name=testskykey",
  "name": "testskykey",
  "id": "gi5z8cf5NWbcvPBaBn0DFQ==",
  "type": "private-id"
}
```

**skykey** | string  
base-64 encoded skykey

**name** | string  
name of the skykey

**id** | string  
base-64 encoded skykey ID

**type** | string  
human-readable skykey type. See the documentation for /skynet/createskykey for
type information.


# Transaction Pool

## /tpool/confirmed/:id [GET]
> curl example  

```go
curl -A "Sia-Agent" -u "":<apipassword> "localhost:9980/tpool/confirmed/22e8d5428abc184302697929f332fa0377ace60d405c39dd23c0327dc694fae7"
```

returns whether the requested transaction has been seen on the blockchain. Note,
however, that the block containing the transaction may later be invalidated by a
reorg.

### Path Parameters
### REQUIRED
**id** | hash  
id of the transaction being queried

### JSON Response
> JSON Response Example
 
```go
{
  "confirmed": true // boolean
}
```
**confirmed** | boolean  
indicates if a transaction is confirmed on the blockchain

## /tpool/fee [GET]
> curl example  

```go
curl -A "Sia-Agent" "localhost:9980/tpool/fee"
```

returns the minimum and maximum estimated fees expected by the transaction pool.

### JSON Response
> JSON Response Example
 
```go
{
  "minimum": "1234", // hastings / byte
  "maximum": "5678"  // hastings / byte
}
```
**minimum** | hastings / byte  
the minimum estimated fee

**maximum** | hastings / byte  
the maximum estimated fee

## /tpool/raw/:id [GET]
> curl example  

```go
curl -A "Sia-Agent" "localhost:9980/tpool/raw/22e8d5428abc184302697929f332fa0377ace60d405c39dd23c0327dc694fae7"
```

returns the ID for the requested transaction and its raw encoded parents and
transaction data.

### Path Parameters
### REQUIRED
**id** | hash  
id of the transaction being queried

### JSON Response
> JSON Response Example
 
```go
{
  // id of the transaction
  "id": "124302d30a219d52f368ecd94bae1bfb922a3e45b6c32dd7fb5891b863808788",

  // raw, base64 encoded transaction data
  "transaction": "AQAAAAAAAADBM1ca/FyURfizmSukoUQ2S0GwXMit1iNSeYgrnhXOPAAAAAAAAAAAAQAAAAAAAABlZDI1NTE5AAAAAAAAAAAAIAAAAAAAAACdfzoaJ1MBY7L0fwm7O+BoQlFkkbcab5YtULa6B9aecgEAAAAAAAAAAQAAAAAAAAAMAAAAAAAAAAM7Ljyf0IA86AAAAAAAAAAAAAAAAAAAAAAAAAAAAAAAAAAAAAAAAAAAAAAAAAAAAAAAAAAAAAAAAAAAAAAAAAAAAAAAAAAAAAAAAAAAAAAAAAAAAAEAAAAAAAAACgAAAAAAAACe0ZTbGbI4wAAAAAAAAAAAAAABAAAAAAAAAMEzVxr8XJRF+LOZK6ShRDZLQbBcyK3WI1J5iCueFc48AAAAAAAAAAAAAAAAAAAAAAEAAAAAAAAAAAAAAAAAAAAAAAAAAAAAAAAAAAAAAAAAAAAAAAAAAAAAAAAAAAAAAAAAAAAAAAAAAAAAAAAAAAAAAAAAAAAAAAAAAAAAAAAAAEAAAAAAAAAA+z4P1wc98IqKxykTSJxiVT+BVbWezIBnIBO1gRRlLq2x/A+jIc6G7/BA5YNJRbdnqPHrzsZvkCv4TKYd/XzwBA==",
  "parents": "AQAAAAAAAAABAAAAAAAAAJYYmFUdXXfLQ2p6EpF+tcqM9M4Pw5SLSFHdYwjMDFCjAAAAAAAAAAABAAAAAAAAAGVkMjU1MTkAAAAAAAAAAAAgAAAAAAAAAAHONvdzzjHfHBx6psAN8Z1rEVgqKPZ+K6Bsqp3FbrfjAQAAAAAAAAACAAAAAAAAAAwAAAAAAAAAAzvNDjSrme8gwAAA4w8ODnW8DxbOV/JribivvTtjJ4iHVOug0SXJc31BdSINAAAAAAAAAAPGHY4699vggx5AAAC2qBhm5vwPaBsmwAVPho/1Pd8ecce/+BGv4UimnEPzPQAAAAAAAAAAAAAAAAAAAAAAAAAAAAAAAAAAAAAAAAAAAAAAAAAAAAAAAAAAAAAAAAAAAAAAAAAAAQAAAAAAAACWGJhVHV13y0NqehKRfrXKjPTOD8OUi0hR3WMIzAxQowAAAAAAAAAAAAAAAAAAAAABAAAAAAAAAAAAAAAAAAAAAAAAAAAAAAAAAAAAAAAAAAAAAAAAAAAAAAAAAAAAAAAAAAAAAAAAAAAAAAAAAAAAAAAAAAAAAAAAAAAAAAAAAABAAAAAAAAAABnt64wN1qxym/CfiMgOx5fg/imVIEhY+4IiiM7gwvSx8qtqKniOx50ekrGv8B+gTKDXpmm2iJibWTI9QLZHWAY=",
}
```
**id** | string  
id of the transaction.  

**transaction** | string  
raw, base64 encoded transaction data  

## /tpool/raw [POST]
> curl example  

```go
curl -A "Sia-Agent" --data "<raw-encoded-tset>" "localhost:9980/tpool/raw"
```

submits a raw transaction to the transaction pool, broadcasting it to the
transaction pool's peers.  

### Query String Parameters
### REQUIRED
**parents** | string  
JSON- or base64-encoded transaction parents

**transaction** | string  
JSON- or base64-encoded transaction

### Response

standard success or error response. See [standard
responses](#standard-responses).

## /tpool/transactions [GET]
> curl example  

```go
curl -A "Sia-Agent" "localhost:9980/tpool/transactions"
```

returns the transactions of the transaction pool.

### JSON Response
> JSON Response Example
 
```go
{
  "transactions": [     
    {
      "siacoininputs":  [ // []SiacoinInput
        {
          "parentid": "b44db5d70f50b5c81b81d049fbdf9af27b4468f877d26c23a04c1093a7c4b541",
          "unlockconditions": {
            "publickeys": [
               {
                "algorithm": "ed25519",
                "key": "EKjiRsUyMOLER+8u3uXxemOEKMxRc2TxCh0QkcSCVHY="
               }
              ],
            "signaturesrequired": 1,
            "timelock": 0
          }
        },
      ]      
      "siacoinoutputs": []        // []SiacoinOutput        
      "filecontracts":  []        // []FileContract
      "filecontractrevisions": [] // []FileContractRevision 
      "storageproofs":  []        // []StorageProof         
      "siafundinputs":  []        // []SiafundInput
      "siafundoutputs": []        // []SiafundOutput      
      "minerfees": [              // []Currency   
        "61440000000000000000000"
      ],          
      "arbitrarydata": [          // [][]byte
        "RkNJZGVudGlmaWVyAAAAACYzhrmGh2OL2Y9eBn5UYIFxCi4HKFvtR43pEgaBpkDqEa3LrQlWGyk+a0tBXi4nkIIaISIfTJMZs3sBgi0PFl4NyGOgqYppVQGaYnPuaRZKONJWE2jYZUu/iY3xLvpYIciu5JVlRIStwfGepaPWW4jLe4tf3AabKINgFk6p52m6"
      ],
      "transactionsignatures": [ // []TransactionSignature
                    {
                        "coveredfields": {
                            "arbitrarydata": [],
                            "filecontractrevisions": [],
                            "filecontracts": [],
                            "minerfees": [],
                            "siacoininputs": [],
                            "siacoinoutputs": [],
                            "siafundinputs": [],
                            "siafundoutputs": [],
                            "storageproofs": [],
                            "transactionsignatures": [],
                            "wholetransaction": true
                        },
                        "parentid": "b44db5d70f50b5c81b81d049fbdf9af27b4468f877d26c23a04c1093a7c4b541",
                        "publickeyindex": 0,
                        "signature": "QAVQSrcTv2xBHjWiTuuxVgWtUYECEZNbud41u7wgFIGcsKuBnbtT2yaH/GMw00/aMCpZ70qqBpQwQ/akAn/pAA==",
                        "timelock": 0
                    },
    }
  ]
}
```
See [/wallet/transaction/:id](#wallettransactionid-get) for description of
transaction fields.

# Wallet

## /wallet [GET]
> curl example  

```go
curl -A "Sia-Agent" "localhost:9980/wallet"
```

Returns basic information about the wallet, such as whether the wallet is locked
or unlocked.

### JSON Response
> JSON Response Example

```go
{
  "encrypted":  true,   // boolean
  "unlocked":   true,   // boolean
  "rescanning": false,  // boolean

  "confirmedsiacoinbalance":     "123456", // hastings, big int
  "unconfirmedoutgoingsiacoins": "0",      // hastings, big int
  "unconfirmedincomingsiacoins": "789",    // hastings, big int

  "siafundbalance":      "1",    // siafunds, big int
  "siacoinclaimbalance": "9001", // hastings, big int

  "dustthreshold": "1234", // hastings / byte, big int
}
```
**encrypted** | boolean  
Indicates whether the wallet has been encrypted or not. If the wallet has not
been encrypted, then no data has been generated at all, and the first time the
wallet is unlocked, the password given will be used as the password for
encrypting all of the data. 'encrypted' will only be set to false if the wallet
has never been unlocked before (the unlocked wallet is still encryped - but the
encryption key is in memory).  

**unlocked** | boolean  
Indicates whether the wallet is currently locked or unlocked. Some calls become
unavailable when the wallet is locked.  

**rescanning** | boolean  
Indicates whether the wallet is currently rescanning the blockchain. This will
be true for the duration of calls to /unlock, /seeds, /init/seed, and
/sweep/seed.  

**confirmedsiacoinbalance** | hastings, big int  
Number of siacoins, in hastings, available to the wallet as of the most recent
block in the blockchain.  

**unconfirmedoutgoingsiacoins** | hastings, big int  
Number of siacoins, in hastings, that are leaving the wallet according to the
set of unconfirmed transactions. Often this number appears inflated, because
outputs are frequently larger than the number of coins being sent, and there is
a refund. These coins are counted as outgoing, and the refund is counted as
incoming. The difference in balance can be calculated using
'unconfirmedincomingsiacoins' - 'unconfirmedoutgoingsiacoins'  

**unconfirmedincomingsiacoins** | hastings, big int  
Number of siacoins, in hastings, are entering the wallet according to the set of
unconfirmed transactions. This number is often inflated by outgoing siacoins,
because outputs are frequently larger than the amount being sent. The refund
will be included in the unconfirmed incoming siacoins balance.  

**siafundbalance** | big int  
Number of siafunds available to the wallet as of the most recent block in the
blockchain.  

**siacoinclaimbalance** | hastings, big int  
Number of siacoins, in hastings, that can be claimed from the siafunds as of the
most recent block. Because the claim balance increases every time a file
contract is created, it is possible that the balance will increase before any
claim transaction is confirmed.  

**dustthreshold** | hastings / byte, big int  
Number of siacoins, in hastings per byte, below which a transaction output
cannot be used because the wallet considers it a dust output.  

## /wallet/033x [POST]
> curl example  

```go
curl -A "Sia-Agent" -u "":<apipassword> --data "source=/home/legacy-wallet&encryptionpassword=mypassword" "localhost:9980/wallet/033x"
```

Loads a v0.3.3.x wallet into the current wallet, harvesting all of the secret
keys. All spendable addresses in the loaded wallet will become spendable from
the current wallet.

### Query String Parameters
### REQUIRED
**source**  
Path on disk to the v0.3.3.x wallet to be loaded.  

**encryptionpassword**  
Encryption key of the wallet.  

### Response

standard success or error response. See [standard
responses](#standard-responses).

## /wallet/address [GET]
> curl example  

```go
curl -A "Sia-Agent" -u "":<apipassword> "localhost:9980/wallet/address"
```

Gets a new address from the wallet generated by the primary seed. An error will
be returned if the wallet is locked.

### JSON Response
> JSON Response Example
 
```go
{
  "address": "1234567890abcdef0123456789abcdef0123456789abcdef0123456789abcdef0123456789ab"
}
```
**address** | hash  
Wallet address that can receive siacoins or siafunds. Addresses are 76 character
long hex strings.  

## /wallet/addresses [GET]
> curl example  

```go
curl -A "Sia-Agent" "localhost:9980/wallet/addresses"
```

Fetches the list of addresses from the wallet. If the wallet has not been
created or unlocked, no addresses will be returned. After the wallet is
unlocked, this call will continue to return its addresses even after the wallet
is locked again.

### JSON Response
> JSON Response Example
 
```go
{
  "addresses": [ // []hash
    "1234567890abcdef0123456789abcdef0123456789abcdef0123456789abcdef0123456789ab",
    "aaaaaaaaaaaaaaaaaaaaaaaaaaaaaaaaaaaaaaaaaaaaaaaaaaaaaaaaaaaaaaaaaaaaaaaaaaaa",
    "bbbbbbbbbbbbbbbbbbbbbbbbbbbbbbbbbbbbbbbbbbbbbbbbbbbbbbbbbbbbbbbbbbbbbbbbbbbb"
  ]
}
```
**addresses** | hashes  
Array of wallet addresses owned by the wallet.  

## /wallet/seedaddrs [GET]
> curl example  

```go
curl -A "Sia-Agent" "localhost:9980/wallet/seedaddrs"
```

Fetches addresses generated by the wallet in reverse order. The last address
generated by the wallet will be the first returned. This also means that
addresses which weren't generated using the wallet's seed can't be retrieved
with this endpoint.

### Query String Parameters
### OPTIONAL
**count**  
Number of addresses that should be returned. If count is not specified or if
count is bigger than the number of addresses generated by the wallet, all
addresses will be returned.

### JSON Response
> JSON Response Example

```go
{
  "addresses": [ // []hash
    "1234567890abcdef0123456789abcdef0123456789abcdef0123456789abcdef0123456789ab",
    "aaaaaaaaaaaaaaaaaaaaaaaaaaaaaaaaaaaaaaaaaaaaaaaaaaaaaaaaaaaaaaaaaaaaaaaaaaaa",
    "bbbbbbbbbbbbbbbbbbbbbbbbbbbbbbbbbbbbbbbbbbbbbbbbbbbbbbbbbbbbbbbbbbbbbbbbbbbb"
  ]
}
```
**addresses** | hashes  
Array of wallet addresses previously generated by the wallet.

## /wallet/backup [GET]
> curl example  

```go
curl -A "Sia-Agent" -u "":<apipassword> "localhost:9980/wallet/backup?destination=/home/wallet-settings.backup"
```

Creates a backup of the wallet settings file. Though this can easily be done
manually, the settings file is often in an unknown or difficult to find
location. The /wallet/backup call can spare users the trouble of needing to find
their wallet file.

### Query String Parameters
### REQUIRED
**destination**  
Path to the location on disk where the backup file will be saved.  

### Response

standard success or error response. See [standard
responses](#standard-responses).

## /wallet/changepassword [POST]
> curl example  

```go
curl -A "Sia-Agent" -u "":<apipassword> -X POST "localhost:9980/wallet/changepassword?encryptionpassword=<currentpassword>&newpassword=<newpassword>"
```

Changes the wallet's encryption key.  

### Query String Parameters
### REQUIRED
**encryptionpassword** | string  
encryptionpassword is the wallet's current encryption password or primary seed.


**newpassword** | string  
newpassword is the new password for the wallet.  

### Response

standard success or error response. See [standard
responses](#standard-responses).

## /wallet/init [POST]
> curl example  

```go
curl -A "Sia-Agent" -u "":<apipassword> --data "encryptionpassword=<password>&force=false" "localhost:9980/wallet/init"
```

Initializes the wallet. After the wallet has been initialized once, it does not
need to be initialized again, and future calls to /wallet/init will return an
error. The encryption password is provided by the api call. If the password is
blank, then the password will be set to the same as the seed.

### Query String Parameters
### OPTIONAL WALLET PARAMETERS
**encryptionpassword** | string  
Password that will be used to encrypt the wallet. All subsequent calls should
use this password. If left blank, the seed that gets returned will also be the
encryption password.  

**dictionary** | string  
Name of the dictionary that should be used when encoding the seed. 'english' is
the most common choice when picking a dictionary.  

**force** | boolean  
When set to true /wallet/init will Reset the wallet if one exists instead of
returning an error. This allows API callers to reinitialize a new wallet.

### JSON Response
> JSON Response Example
 
```go
{
  "primaryseed": "hello world hello world hello world hello world hello world hello world hello world hello world hello world hello world hello world hello world hello world hello world hello"
}
```
**primaryseed**  
Wallet seed used to generate addresses that the wallet is able to spend.  

## /wallet/init/seed [POST]
> curl example  

```go
curl -A "Sia-Agent" -u "":<apipassword> --data "seed=<seed>&encryptionpassword=<password>&force=false" "localhost:9980/wallet/init/seed"
```

Initializes the wallet using a preexisting seed. After the wallet has been
initialized once, it does not need to be initialized again, and future calls to
/wallet/init/seed will return an error. The encryption password is provided by
the api call. If the password is blank, then the password will be set to the
same as the seed. Note that loading a preexisting seed requires scanning the
blockchain to determine how many keys have been generated from the seed. For
this reason, /wallet/init/seed can only be called if the blockchain is synced.

### Query String Parameters
### REQUIRED WALLET PARAMETERS
**seed** | string  
Dictionary-encoded phrase that corresponds to the seed being used to initialize
the wallet.  

### OPTIONAL
[Optional Wallet Parameters](#optional-wallet-parameters)

### Response

standard success or error response. See [standard
responses](#standard-responses).

## /wallet/seed [POST]
> curl example  

```go
curl -A "Sia-Agent" -u "":<apipassword> --data "seed=<seed>" "localhost:9980/wallet/seed"
```

Gives the wallet a seed to track when looking for incoming transactions. The
wallet will be able to spend outputs related to addresses created by the seed.
The seed is added as an auxiliary seed, and does not replace the primary seed.
Only the primary seed will be used for generating new addresses.

### Query String Parameters
### REQUIRED
[Required Wallet Parameters](#required-wallet-parameters)

### OPTIONAL | string
[Optional Wallet Parameters](#optional-wallet-parameters)

### Response

standard success or error response. See [standard
responses](#standard-responses).

## /wallet/seeds [GET]
> curl example  

```go
curl -A "Sia-Agent" -u "":<apipassword> "localhost:9980/wallet/seeds"
```

Returns the list of seeds in use by the wallet. The primary seed is the only
seed that gets used to generate new addresses. This call is unavailable when the
wallet is locked.

### Query String Parameters
### REQUIRED
**dictionary** | string  
Name of the dictionary that should be used when encoding the seed. 'english' is
the most common choice when picking a dictionary.  

### JSON Response
> JSON Response Example

```go
{
  "primaryseed":        "hello world hello world hello world hello world hello world hello world hello world hello world hello world hello world hello world hello world hello world hello world hello",
  "addressesremaining": 2500,
  "allseeds":           [
    "hello world hello world hello world hello world hello world hello world hello world hello world hello world hello world hello world hello world hello world hello world hello",
    "foo bar foo bar foo bar foo bar foo bar foo bar foo bar foo bar foo bar foo bar foo bar foo bar foo bar foo bar foo",
  ]
}
```
**primaryseed**  
Seed that is actively being used to generate new addresses for the wallet.  

**addressesremaining**  
Number of addresses that remain in the primary seed until exhaustion has been
reached. Once exhaustion has been reached, new addresses will continue to be
generated but they will be more difficult to recover in the event of a lost
wallet file or encryption password.  

**allseeds**  
Array of all seeds that the wallet references when scanning the blockchain for
outputs. The wallet is able to spend any output generated by any of the seeds,
however only the primary seed is being used to generate new addresses.  

## /wallet/siacoins [POST]
> curl example  

```go
curl -A "Sia-Agent" -u "":<apipassword> --data "amount=1000&destination=c134a8372bd250688b36867e6522a37bdc391a344ede72c2a79206ca1c34c84399d9ebf17773" "localhost:9980/wallet/siacoins"
```

Sends siacoins to an address or set of addresses. The outputs are arbitrarily
selected from addresses in the wallet. If 'outputs' is supplied, 'amount',
'destination' and 'feeIncluded' must be empty.

### Query String Parameters
### REQUIRED
Amount and Destination or Outputs are required

**amount** | hastings  
Number of hastings being sent. A hasting is the smallest unit in Sia. There are
10^24 hastings in a siacoin.

**destination** | address  
Address that is receiving the coins.  

**OR**

**outputs**  
JSON array of outputs. The structure of each output is: {"unlockhash":
"<destination>", "value": "<amount>"}

### OPTIONAL
**feeIncluded** | boolean  
Take the transaction fee out of the balance being submitted instead of the fee being additional.

### JSON Response
> JSON Response Example

```go
{
  "transactions": [     
    {
      "siacoininputs":  [ // []SiacoinInput
        {
          "parentid": "b44db5d70f50b5c81b81d049fbdf9af27b4468f877d26c23a04c1093a7c4b541",
          "unlockconditions": {
            "publickeys": [
               {
                "algorithm": "ed25519",
                "key": "EKjiRsUyMOLER+8u3uXxemOEKMxRc2TxCh0QkcSCVHY="
               }
              ],
            "signaturesrequired": 1,
            "timelock": 0
          }
        },
      ]      
      "siacoinoutputs": []        // []SiacoinOutput        
      "filecontracts":  []        // []FileContract
      "filecontractrevisions": [] // []FileContractRevision 
      "storageproofs":  []        // []StorageProof         
      "siafundinputs":  []        // []SiafundInput
      "siafundoutputs": []        // []SiafundOutput      
      "minerfees": [              // []Currency   
        "61440000000000000000000"
      ],          
      "arbitrarydata": [          // [][]byte
        "RkNJZGVudGlmaWVyAAAAACYzhrmGh2OL2Y9eBn5UYIFxCi4HKFvtR43pEgaBpkDqEa3LrQlWGyk+a0tBXi4nkIIaISIfTJMZs3sBgi0PFl4NyGOgqYppVQGaYnPuaRZKONJWE2jYZUu/iY3xLvpYIciu5JVlRIStwfGepaPWW4jLe4tf3AabKINgFk6p52m6"
      ],
      "transactionsignatures": [ // []TransactionSignature
                    {
                        "coveredfields": {
                            "arbitrarydata": [],
                            "filecontractrevisions": [],
                            "filecontracts": [],
                            "minerfees": [],
                            "siacoininputs": [],
                            "siacoinoutputs": [],
                            "siafundinputs": [],
                            "siafundoutputs": [],
                            "storageproofs": [],
                            "transactionsignatures": [],
                            "wholetransaction": true
                        },
                        "parentid": "b44db5d70f50b5c81b81d049fbdf9af27b4468f877d26c23a04c1093a7c4b541",
                        "publickeyindex": 0,
                        "signature": "QAVQSrcTv2xBHjWiTuuxVgWtUYECEZNbud41u7wgFIGcsKuBnbtT2yaH/GMw00/aMCpZ70qqBpQwQ/akAn/pAA==",
                        "timelock": 0
                    },
    }
  ]
  "transactionids": [
    "1234567890abcdef0123456789abcdef0123456789abcdef0123456789abcdef",
    "aaaaaaaaaaaaaaaaaaaaaaaaaaaaaaaaaaaaaaaaaaaaaaaaaaaaaaaaaaaaaaaa",
    "bbbbbbbbbbbbbbbbbbbbbbbbbbbbbbbbbbbbbbbbbbbbbbbbbbbbbbbbbbbbbbbb"
  ]
}
```
**transactions** Array of transactions that were created when sending the coins.
The last transaction contains the output headed to the 'destination'.
Transaction IDs are 64 character long hex strings.

**transactionids**  
Array of IDs of the transactions that were created when sending the coins.

## /wallet/siafunds [POST]
> curl example  

```go
curl -A "Sia-Agent" -u "":<apipassword> --data "amount=10&destination=c134a8372bd250688b36867e6522a37bdc391a344ede72c2a79206ca1c34c84399d9ebf17773" "localhost:9980/wallet/siafunds"
```

Sends siafunds to an address. The outputs are arbitrarily selected from
addresses in the wallet. Any siacoins available in the siafunds being sent (as
well as the siacoins available in any siafunds that end up in a refund address)
will become available to the wallet as siacoins after 144 confirmations. To
access all of the siacoins in the siacoin claim balance, send all of the
siafunds to an address in your control (this will give you all the siacoins,
while still letting you control the siafunds).

### Query String Parameters
### REQUIRED
**amount** | siafunds  
Number of siafunds being sent.  

**destination** | address  
Address that is receiving the funds.  

### JSON Response
> JSON Response Example
 
```go
{
  "transactions": [     
    {
      "siacoininputs":  [ // []SiacoinInput
        {
          "parentid": "b44db5d70f50b5c81b81d049fbdf9af27b4468f877d26c23a04c1093a7c4b541",
          "unlockconditions": {
            "publickeys": [
               {
                "algorithm": "ed25519",
                "key": "EKjiRsUyMOLER+8u3uXxemOEKMxRc2TxCh0QkcSCVHY="
               }
              ],
            "signaturesrequired": 1,
            "timelock": 0
          }
        },
      ]      
      "siacoinoutputs": []        // []SiacoinOutput        
      "filecontracts":  []        // []FileContract
      "filecontractrevisions": [] // []FileContractRevision 
      "storageproofs":  []        // []StorageProof         
      "siafundinputs":  []        // []SiafundInput
      "siafundoutputs": []        // []SiafundOutput      
      "minerfees": [              // []Currency   
        "61440000000000000000000"
      ],          
      "arbitrarydata": [          // [][]byte
        "RkNJZGVudGlmaWVyAAAAACYzhrmGh2OL2Y9eBn5UYIFxCi4HKFvtR43pEgaBpkDqEa3LrQlWGyk+a0tBXi4nkIIaISIfTJMZs3sBgi0PFl4NyGOgqYppVQGaYnPuaRZKONJWE2jYZUu/iY3xLvpYIciu5JVlRIStwfGepaPWW4jLe4tf3AabKINgFk6p52m6"
      ],
      "transactionsignatures": [ // []TransactionSignature
                    {
                        "coveredfields": {
                            "arbitrarydata": [],
                            "filecontractrevisions": [],
                            "filecontracts": [],
                            "minerfees": [],
                            "siacoininputs": [],
                            "siacoinoutputs": [],
                            "siafundinputs": [],
                            "siafundoutputs": [],
                            "storageproofs": [],
                            "transactionsignatures": [],
                            "wholetransaction": true
                        },
                        "parentid": "b44db5d70f50b5c81b81d049fbdf9af27b4468f877d26c23a04c1093a7c4b541",
                        "publickeyindex": 0,
                        "signature": "QAVQSrcTv2xBHjWiTuuxVgWtUYECEZNbud41u7wgFIGcsKuBnbtT2yaH/GMw00/aMCpZ70qqBpQwQ/akAn/pAA==",
                        "timelock": 0
                    },
    }
  ]
  "transactionids": [
    "1234567890abcdef0123456789abcdef0123456789abcdef0123456789abcdef",
    "aaaaaaaaaaaaaaaaaaaaaaaaaaaaaaaaaaaaaaaaaaaaaaaaaaaaaaaaaaaaaaaa",
    "bbbbbbbbbbbbbbbbbbbbbbbbbbbbbbbbbbbbbbbbbbbbbbbbbbbbbbbbbbbbbbbb"
  ]
}
```
**transactionids**  
Array of transactions that were created when sending the funds. The last
transaction contains the output headed to the 'destination'. Transaction IDs are
64 character long hex strings.  

**transactionids**  
Array of IDs of the transactions that were created when sending the coins.

## /wallet/siagkey [POST]
> curl example  

```go
curl -A "Sia-Agent" -u "":<apipassword> --data "encryptionpassword=<password>&keyfiles=/file1,/home/file2" "localhost:9980/wallet/siagkey"
```

Loads a key into the wallet that was generated by siag. Most siafunds are
currently in addresses created by siag.

### Query String Parameters
### REQUIRED
**encryptionpassword**  
Key that is used to encrypt the siag key when it is imported to the wallet.  

**keyfiles**  
List of filepaths that point to the keyfiles that make up the siag key. There
should be at least one keyfile per required signature. The filenames need to be
comma separated (no spaces), which means filepaths that contain a comma are not
allowed.  

### Response

standard success or error response. See [standard
responses](#standard-responses).

## /wallet/sign [POST]
> curl example  

```go
curl -A "Sia-Agent" -u "":<apipassword> --data "<requestbody>" "localhost:9980/wallet/sign"
```

Signs a transaction. The wallet will attempt to sign each input specified. The
transaction's TransactionSignatures should be complete except for the Signature
field. If `tosign` is provided, the wallet will attempt to fill in signatures
for each TransactionSignature specified. If `tosign` is not provided, the wallet
will add signatures for every TransactionSignature that it has keys for.

### Request Body
> Request Body Example

```go
{
  // Unsigned transaction
  "transaction": {
    "siacoininputs": [
      {
        "parentid": "af1a88781c362573943cda006690576b150537c1ae142a364dbfc7f04ab99584",
        "unlockconditions": {
          "timelock": 0,
          "publickeys": [ "ed25519:8b845bf4871bcdf4ff80478939e508f43a2d4b2f68e94e8b2e3d1ea9b5f33ef1" ],
          "signaturesrequired": 1
        }
      }
    ],
    "siacoinoutputs": [
      {
        "value": "5000000000000000000000000",
        "unlockhash": "17d25299caeccaa7d1598751f239dd47570d148bb08658e596112d917dfa6bc8400b44f239bb"
      },
      {
        "value": "299990000000000000000000000000",
        "unlockhash": "b4bf662170622944a7c838c7e75665a9a4cf76c4cebd97d0e5dcecaefad1c8df312f90070966"
      }
    ],
    "minerfees": [ "1000000000000000000000000" ],
    "transactionsignatures": [
      {
        "parentid": "af1a88781c362573943cda006690576b150537c1ae142a364dbfc7f04ab99584",
        "publickeyindex": 0,
        "coveredfields": {"wholetransaction": true}
      }
    ]
  },

  // Optional IDs to sign; each should correspond to a parentid in the transactionsignatures.
  "tosign": [
    "af1a88781c362573943cda006690576b150537c1ae142a364dbfc7f04ab99584"
  ]
}
```

### JSON Response
> JSON Response Example
 
```go
{
  // signed transaction
  "transaction": {
    "siacoininputs": [
      {
        "parentid": "af1a88781c362573943cda006690576b150537c1ae142a364dbfc7f04ab99584",
        "unlockconditions": {
          "timelock": 0,
          "publickeys": [ "ed25519:8b845bf4871bcdf4ff80478939e508f43a2d4b2f68e94e8b2e3d1ea9b5f33ef1" ],
          "signaturesrequired": 1
        }
      }
    ],
    "siacoinoutputs": [
      {
        "value": "5000000000000000000000000",
        "unlockhash": "17d25299caeccaa7d1598751f239dd47570d148bb08658e596112d917dfa6bc8400b44f239bb"
      },
      {
        "value": "299990000000000000000000000000",
        "unlockhash": "b4bf662170622944a7c838c7e75665a9a4cf76c4cebd97d0e5dcecaefad1c8df312f90070966"
      }
    ],
    "minerfees": [ "1000000000000000000000000" ],
    "transactionsignatures": [
      {
        "parentid": "af1a88781c362573943cda006690576b150537c1ae142a364dbfc7f04ab99584",
        "publickeyindex": 0,
        "coveredfields": {"wholetransaction": true},
        "signature": "CVkGjy4The6h+UU+O8rlZd/O3Gb1xRJdyQ2vzBFEb/5KveDKDrrieCiFoNtUaknXEQbdxlrDqMujc+x3aZbKCQ=="
      }
    ]
  }
}
```

## /wallet/sweep/seed [POST]
> curl example  

```go
curl -A "Sia-Agent" -u "":<apipassword> --data "seed=<seed>" "localhost:9980/wallet/sweep/seed"
```

Scans the blockchain for outputs belonging to a seed and send them to an address
owned by the wallet.

### Query String Parameters
### REQUIRED
**seed** | string  
Dictionary-encoded phrase that corresponds to the seed being added to the
wallet.  

### OPTIONAL
**dictionary** | string  
Name of the dictionary that should be used when decoding the seed. 'english' is
the most common choice when picking a dictionary.  

### JSON Response
> JSON  Response Example

```go
{
"coins": "123456", // hastings, big int
"funds": "1",      // siafunds, big int
}
```
**coins** | hastings, big int  
Number of siacoins, in hastings, transferred to the wallet as a result of the
sweep.  

**funds** | siafunds, big int  
Number of siafunds transferred to the wallet as a result of the sweep.  

## /wallet/lock [POST]
> curl example  

```go
curl -A "Sia-Agent" -u "":<apipassword> -X POST "localhost:9980/wallet/lock"
```

Locks the wallet, wiping all secret keys. After being locked, the keys are
encrypted. Queries for the seed, to send siafunds, and related queries become
unavailable. Queries concerning transaction history and balance are still
available.

### Response

standard success or error response. See [standard
responses](#standard-responses).

## /wallet/transaction/:*id* [GET]
> curl example  

```go
curl -A "Sia-Agent" "localhost:9980/wallet/transaction/22e8d5428abc184302697929f332fa0377ace60d405c39dd23c0327dc694fae7"
```

Gets the transaction associated with a specific transaction id.

### Path Parameters
### REQUIRED
**id** | hash  
ID of the transaction being requested.  

### JSON Response
> JSON Response Example

```go
{
  "transaction": {
    "transaction": {
      // See types.Transaction in https://gitlab.com/NebulousLabs/Sia/blob/master/types/transactions.go
    },
    "transactionid":         "1234567890abcdef0123456789abcdef0123456789abcdef0123456789abcdef",
    "confirmationheight":    50000,
    "confirmationtimestamp": 1257894000,
    "inputs": [
      {
        "parentid":       "1234567890abcdef0123456789abcdef0123456789abcdef0123456789abcdef",
        "fundtype":       "siacoin input",
        "walletaddress":  false,
        "relatedaddress": "1234567890abcdef0123456789abcdef0123456789abcdef0123456789abcdef0123456789ab",
        "value":          "1234", // hastings or siafunds, depending on fundtype, big int
      }
    ],
    "outputs": [
      {
        "id":             "1234567890abcdef0123456789abcdef0123456789abcdef0123456789abcdef",
        "fundtype":       "siacoin output",
        "maturityheight": 50000,
        "walletaddress":  false,
        "relatedaddress": "aaaaaaaaaaaaaaaaaaaaaaaaaaaaaaaaaaaaaaaaaaaaaaaaaaaaaaaaaaaaaaaaaaaaaaaaaaaa",
        "value":          "1234", // hastings or siafunds, depending on fundtype, big int
      }
    ]
  }
}
```
**transaction**  
Raw transaction. The rest of the fields in the response are determined from this
raw transaction. It is left undocumented here as the processed transaction (the
rest of the fields in this object) are usually what is desired.

See types.Transaction in
https://gitlab.com/NebulousLabs/Sia/blob/master/types/transactions.go  

**transactionid**  
ID of the transaction from which the wallet transaction was derived.  

**confirmationheight**  
Block height at which the transaction was confirmed. If the transaction is
unconfirmed the height will be the max value of an unsigned 64-bit integer.  

**confirmationtimestamp**  
Time, in unix time, at which a transaction was confirmed. If the transaction is
unconfirmed the timestamp will be the max value of an unsigned 64-bit integer.  

**inputs**  
Array of processed inputs detailing the inputs to the transaction.  

**parentid**  
The id of the output being spent.  

**fundtype**  
Type of fund represented by the input. Possible values are 'siacoin input' and
'siafund input'.  

**walletaddress** | boolean  
true if the address is owned by the wallet.  

**relatedaddress**  
Address that is affected. For inputs (outgoing money), the related address is
usually not important because the wallet arbitrarily selects which addresses
will fund a transaction.  

**value** | hastings or siafunds, depending on fundtype, big int  
Amount of funds that have been moved in the input.  

**outputs**  
Array of processed outputs detailing the outputs of the transaction. Outputs
related to file contracts are excluded.  

**id**  
The id of the output that was created.  

**fundtype**  
Type of fund is represented by the output. Possible values are 'siacoin output',
'siafund output', 'claim output', and 'miner payout'. Siacoin outputs and claim
outputs both relate to siacoins.  

Siafund outputs relate to siafunds.  

Miner payouts point to siacoins that have been spent on a miner payout. Because
the destination of the miner payout is determined by the block and not the
transaction, the data 'maturityheight', 'walletaddress', and 'relatedaddress'
areleft blank.  

**maturityheight**  
Block height the output becomes available to be spent. Siacoin outputs and
siafund outputs mature immediately - their maturity height will always be the
confirmation height of the transaction. Claim outputs cannot be spent until they
have had 144 confirmations, thus the maturity height of a claim output will
always be 144 larger than the confirmation height of the transaction.  

**walletaddress** | boolean  
true if the address is owned by the wallet.  

**relatedaddress**  
Address that is affected. For outputs (incoming money), the related address
field can be used to determine who has sent money to the wallet.  

**value** | hastings or siafunds, depending on fundtype, big int  
Amount of funds that have been moved in the output.  

## /wallet/transactions [GET]
> curl example  

```go
curl -A "Sia-Agent" "localhost:9980/wallet/transactions"
```

Returns a list of transactions related to the wallet in chronological order.

### Query String Parameters
### REQUIRED
**startheight** | block height  
Height of the block where transaction history should begin.

**endheight** | block height  
Height of of the block where the transaction history should end. If 'endheight'
is greater than the current height, or if it is '-1', all transactions up to and
including the most recent block will be provided.

### JSON Response
> JSON Response Example

```go
{
  "confirmedtransactions": [
    {
      // See the documentation for '/wallet/transaction/:id' for more information.
    }
  ],
  "unconfirmedtransactions": [
    {
      // See the documentation for '/wallet/transaction/:id' for more information.
    }
  ]
}
```
**confirmedtransactions**  
All of the confirmed transactions appearing between height 'startheight' and
height 'endheight' (inclusive).  

See the documentation for '/wallet/transaction/:id' for more information.  

**unconfirmedtransactions**  
All of the unconfirmed transactions.  

See the documentation for '/wallet/transaction/:id' for more information.  

## /wallet/transactions/:addr [GET]
> curl example  

```go
curl -A "Sia-Agent" "localhost:9980/wallet/transactions/abf1ba4ad65820ce2bd5d63466b8555d0ec9bfe5f5fa920b4fef6ad98f443e2809e5ae619b74"
```

Returns all of the transactions related to a specific address.

### Path Parameters
### REQUIRED
**addr** | hash  
Unlock hash (i.e. wallet address) whose transactions are being requested.  

### JSON Response
> JSON Response Example

```go
{
  "transactions": [
    {
      // See the documentation for '/wallet/transaction/:id' for more information.
    }
  ]
}
```
**transactions**  
Array of processed transactions that relate to the supplied address.  

See the documentation for '/wallet/transaction/:id' for more information.  

## /wallet/unlock [POST]
> curl example  

```go
curl -A "Sia-Agent" -u "":<apipassword> --data "encryptionpassword=<password>" "localhost:9980/wallet/unlock"
```

Unlocks the wallet. The wallet is capable of knowing whether the correct
password was provided.

### Query String Parameters
### REQUIRED
**encryptionpassword** | string  
Password that gets used to decrypt the file. Most frequently, the encryption
password is the same as the primary wallet seed.  

### Response

standard success or error response. See [standard
responses](#standard-responses).

## /wallet/unlockconditions/:addr [GET]
> curl example  

```go
curl -A "Sia-Agent" -u "":<apipassword> "localhost:9980/wallet/unlockconditions/2d6c6d705c80f17448d458e47c3fb1a02a24e018a82d702cda35262085a3167d98cc7a2ba339"
```

Returns the unlock conditions of :addr, if they are known to the wallet.

### Path Parameters
### REQUIRED
**addr** | hash  
Unlock hash (i.e. wallet address) whose transactions are being requested.  

### JSON Response
> JSON Response Example

```go
{
  "unlockconditions": {
    "timelock": 0,
    "publickeys": [{
      "algorithm": "ed25519",
      "key": "/XUGj8PxMDkqdae6Js6ubcERxfxnXN7XPjZyANBZH1I="
    }],
    "signaturesrequired": 1
  }
}
```
**timelock**  
The minimum blockheight required.  

**signaturesrequired**  
The number of signatures required.  

**publickeys** | SiaPublicKey  
The set of keys whose signatures count towards signaturesrequired.  

## /wallet/unspent [GET]
> curl example  

```go
curl -A "Sia-Agent" -u "":<apipassword> "localhost:9980/wallet/unspent"
```

Returns a list of outputs that the wallet can spend.

### JSON Response
> JSON Response Example

```go
{
  "outputs": [
    {
      "id": "1234567890abcdef0123456789abcdef0123456789abcdef0123456789abcdef",
      "fundtype": "siacoin output",
      "confirmationheight": 50000,
      "unlockhash": "1234567890abcdef0123456789abcdef0123456789abcdef0123456789abcdef0123456789ab",
      "value": "1234", // big int
      "iswatchonly": false
    }
  ]
}
```
**outputs**  
Array of outputs that the wallet can spend.  

**id**  
The id of the output.  

**fundtype**  
Type of output, either 'siacoin output' or 'siafund output'.  

**confirmationheight**  
Height of block in which the output appeared. To calculate the number of
confirmations, subtract this number from the current block height.  

**unlockhash**  
Hash of the output's unlock conditions, commonly known as the "address".  

**value** | big int  
Amount of funds in the output; hastings for siacoin outputs, and siafunds for
siafund outputs.  

**iswatchonly** | Boolean  
Whether the output comes from a watched address or from the wallet's seed.  

## /wallet/verify/address/:addr [GET]
> curl example  

```go
curl -A "Sia-Agent" "localhost:9980/wallet/verify/address/75d9a7351022681ba3539d7e0c5699d143ab5a7747604998cace1299ab6c04c5ea2aa2e87aac"
```

Takes the address specified by :addr and returns a JSON response indicating if
the address is valid.

### Path Parameters
### REQUIRED
**addr** | hash  
Unlock hash (i.e. wallet address) whose transactions are being requested.  

### JSON Response
> JSON Response Example

```go
{
  "valid": true
}
```
**valid**  
valid indicates if the address supplied to :addr is a valid UnlockHash.  

## /wallet/verifypassword [GET]
> curl example  

```go
curl -A "Sia-Agent" "localhost:9980/wallet/verifypassword?password=<password>"
```

Takes a password and verifies if it is the password used to encrypt the wallet.

### Path Parameters
#### REQUIRED
**password** | string  
Password being checked.  

### JSON Response
> JSON Response Example

```go
{
  "valid": true,
}
```
**valid** | boolean  
valid indicates if the password supplied is the password used to encrypt the
wallet.  

## /wallet/watch [GET]
> curl example  

```go
curl -A "Sia-Agent" -u "":<apipassword> "localhost:9980/wallet/watch"
```

Returns the set of addresses that the wallet is watching. This set only includes
addresses that were explicitly requested to be watched; addresses that were
generated automatically by the wallet, or by /wallet/address, are not included.

### JSON Response
> JSON Response Example

```go
{
  "addresses": [ // []hash
    "1234567890abcdef0123456789abcdef0123456789abcdef0123456789abcdef",
    "abcdef0123456789abcdef0123456789abcd1234567890ef0123456789abcdef"
  ]
}
```
**addresses** | hashes  
The addresses currently watched by the wallet.  

## /wallet/watch [POST]
> curl example  

```go
curl -A "Sia-Agent" -u "":<apipassword> --data "<requestbody>" "localhost:9980/wallet/watch"
```

Update the set of addresses for the wallet to watch.

### Request Body
> Request Body Example

```go
{
  "addresses": [    // []hash
    "1234567890abcdef0123456789abcdef0123456789abcdef0123456789abcdef",
    "abcdef0123456789abcdef0123456789abcd1234567890ef0123456789abcdef"
  ],
  "remove": false,  // boolean
  "unused": true,   // boolean
```

**addresses** | hashes  
The addresses to add or remove from the current set.

**remove** | boolean  
If true, remove the addresses instead of adding them.

**unused** | boolean  
If true, the wallet will not rescan the blockchain. Only set this flag if the
addresses have never appeared in the blockchain.

### Response

standard success or error response. See [standard responses](#standard-responses).

# Versions<|MERGE_RESOLUTION|>--- conflicted
+++ resolved
@@ -5007,7 +5007,40 @@
 standard success or error response. See [standard
 responses](#standard-responses).
 
-<<<<<<< HEAD
+## /skynet/registry [GET]
+> curl example
+
+```bash
+curl -A "Sia-Agent" "localhost:9980/skynet/registry?publickey=ed25519%3A69de1a15f17050e6855dd03202eed0cac31fe41865a074a43299ff4a598fe4d2&datakey=3f39b735c705edc2b3b5c5fe465da0de0a0755f5f637a556186f12687225259a
+```
+
+This curl command performs a GET request that fetches a registry entry for a publickey and datakey.  
+### Query String Parameters
+### REQUIRED
+
+**publickey** | SiaPublicKey  
+The public key for which to fetch the entry.
+
+**datakey** | Hash  
+The hash for which to fetch the entry.
+
+### OPTIONAL
+**timeout** | uint64  
+The timeout in seconds. Specifies how long it takes the request to time out
+in case no registry entry can be found. The default is the maximum allowed
+value of 5 minutes. The minimum is 1 second.
+
+### Response
+> JSON Response Example
+
+```go
+{
+  "data": "414141446168453132624d6c715f57663973356b35526d70652d4a4b76566c314b74416d6c70786f4a5f77613241", // []byte
+  "revision": 149, // uint64
+  "signature":  "03bf093a42f4df024c765fbec308a7f083fb6c1dddad485fe73810c39ed0344ff8e0db78e79bbdbad6be9d1410e2f122f58f490ff5edf7b45e3dc9fa7983ba05" // crypto.Signature
+}
+```
+
 ## /skynet/root [GET]
 > curl example  
 
@@ -5046,41 +5079,6 @@
 ### Response Body
 
 The response body is the raw data for the sector.
-=======
-## /skynet/registry [GET]
-> curl example
-
-```bash
-curl -A "Sia-Agent" "localhost:9980/skynet/registry?publickey=ed25519%3A69de1a15f17050e6855dd03202eed0cac31fe41865a074a43299ff4a598fe4d2&datakey=3f39b735c705edc2b3b5c5fe465da0de0a0755f5f637a556186f12687225259a
-```
-
-This curl command performs a GET request that fetches a registry entry for a publickey and datakey.  
-### Query String Parameters
-### REQUIRED
-
-**publickey** | SiaPublicKey  
-The public key for which to fetch the entry.
-
-**datakey** | Hash  
-The hash for which to fetch the entry.
-
-### OPTIONAL
-**timeout** | uint64  
-The timeout in seconds. Specifies how long it takes the request to time out
-in case no registry entry can be found. The default is the maximum allowed
-value of 5 minutes. The minimum is 1 second.
-
-### Response
-> JSON Response Example
-
-```go
-{
-  "data": "414141446168453132624d6c715f57663973356b35526d70652d4a4b76566c314b74416d6c70786f4a5f77613241", // []byte
-  "revision": 149, // uint64
-  "signature":  "03bf093a42f4df024c765fbec308a7f083fb6c1dddad485fe73810c39ed0344ff8e0db78e79bbdbad6be9d1410e2f122f58f490ff5edf7b45e3dc9fa7983ba05" // crypto.Signature
-}
-```
->>>>>>> fb06e711
 
 ## /skynet/skylink/*skylink* [HEAD]
 > curl example
