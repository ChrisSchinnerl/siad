--- conflicted
+++ resolved
@@ -241,13 +241,8 @@
 	Period      types.BlockHeight `json:"period"`
 	RenewWindow types.BlockHeight `json:"renewwindow"`
 
-<<<<<<< HEAD
 	// PaymentContractInitialFunding establishes the amount of money that the a
-	// Skynet portal will put in to a brand new payment contract. If this value
-=======
-	// PaymentContractInitialPrice establishes the amount of money that the a
 	// Skynet portal will put into a brand new payment contract. If this value
->>>>>>> 99004019
 	// is set to zero, this node will not act as a Skynet portal. When this
 	// value is non-zero, this node will act as a Skynet portal, and form
 	// contracts with every reasonably priced host.
