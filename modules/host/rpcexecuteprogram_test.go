package host

import (
	"bytes"
	"fmt"
	"io"
	"math"
	"reflect"
	"strings"
	"testing"
	"time"

	"gitlab.com/NebulousLabs/Sia/build"
	"gitlab.com/NebulousLabs/Sia/crypto"
	"gitlab.com/NebulousLabs/Sia/modules"
	"gitlab.com/NebulousLabs/Sia/siatest/dependencies"
	"gitlab.com/NebulousLabs/Sia/types"
	"gitlab.com/NebulousLabs/errors"
	"gitlab.com/NebulousLabs/fastrand"
)

// updateRunningCosts is a testing helper function for updating the running
// costs of a program after adding an instruction.
func updateRunningCosts(pt *modules.RPCPriceTable, runningCost, runningRefund, runningCollateral types.Currency, runningMemory uint64, cost, refund, collateral types.Currency, memory, time uint64) (types.Currency, types.Currency, types.Currency, uint64) {
	runningMemory = runningMemory + memory
	memoryCost := modules.MDMMemoryCost(pt, runningMemory, time)
	runningCost = runningCost.Add(memoryCost).Add(cost)
	runningRefund = runningRefund.Add(refund)
	runningCollateral = runningCollateral.Add(collateral)

	return runningCost, runningRefund, runningCollateral, runningMemory
}

// TestExecuteProgramWriteDeadline verifies the ExecuteProgramRPC sets a write
// deadline
func TestExecuteProgramWriteDeadline(t *testing.T) {
	if testing.Short() {
		t.SkipNow()
	}
	t.Parallel()

	// create a blank host tester
	delay := modules.MDMProgramWriteResponseTime * 2
	deps := dependencies.NewHostMDMProgramWriteDelay(delay)
	rhp, err := newCustomRenterHostPair(t.Name(), deps)
	if err != nil {
		t.Fatal(err)
	}
	defer rhp.Close()

	// prefund the EA
	his := rhp.staticHT.host.managedInternalSettings()
	_, err = rhp.managedFundEphemeralAccount(his.MaxEphemeralAccountBalance, true)
	if err != nil {
		t.Fatal(err)
	}

	// create stream
	stream := rhp.managedNewStream()
	defer stream.Close()

	// create a random sector
	sectorRoot, _, err := addRandomSector(rhp)
	if err != nil {
		t.Fatal(err)
	}

	// create the 'ReadSector' program.
	pt := rhp.managedPriceTable()
	pb := modules.NewProgramBuilder(pt)
	pb.AddReadSectorInstruction(modules.SectorSize, 0, sectorRoot, true)
	program, data := pb.Program()

	// prepare the request.
	epr := modules.RPCExecuteProgramRequest{
		FileContractID:    rhp.staticFCID,
		Program:           program,
		ProgramDataLength: uint64(len(data)),
	}

	// execute program.
	budget := types.NewCurrency64(math.MaxUint64)
<<<<<<< HEAD
	_, _, err = rhp.callExecuteProgram(epr, data, budget)
	if err == nil || !errors.Contains(err, io.ErrClosedPipe) {
		t.Fatal("Expected callExecuteProgram to fail with an ErrClosedPipe, instead err was", err)
=======
	_, _, err = rhp.managedExecuteProgram(epr, programData, budget, true)
	if !errors.Contains(err, io.ErrClosedPipe) {
		t.Fatal("Expected ExecuteProgram to fail with an ErrClosedPipe, instead err was", err)
>>>>>>> 0d7b7b00
	}
}

// TestExecuteReadSectorProgram tests the managedRPCExecuteProgram with a valid
// 'ReadSector' program.
func TestExecuteReadSectorProgram(t *testing.T) {
	if testing.Short() {
		t.SkipNow()
	}
	t.Parallel()

	// create a blank host tester
	rhp, err := newRenterHostPair(t.Name())
	if err != nil {
		t.Fatal(err)
	}
	defer func() {
		err := rhp.Close()
		if err != nil {
			t.Error(err)
		}
	}()
	ht := rhp.staticHT

	// create a random sector
	sectorRoot, sectorData, err := addRandomSector(rhp)
	if err != nil {
		t.Fatal(err)
	}

	// get a snapshot of the SO before running the program.
	sos, err := ht.host.managedGetStorageObligationSnapshot(rhp.staticFCID)
	if err != nil {
		t.Fatal(err)
	}
	// verify the root is not the zero root to begin with
	if sos.staticMerkleRoot == crypto.MerkleRoot([]byte{}) {
		t.Fatalf("expected merkle root to be non zero: %v", sos.staticMerkleRoot)
	}

	// create the 'ReadSector' program.
	pt := rhp.managedPriceTable()
	pb := modules.NewProgramBuilder(pt)
	pb.AddReadSectorInstruction(modules.SectorSize, 0, sectorRoot, true)
	program, data := pb.Program()
	programCost, refund, collateral := pb.Cost(true)

	// prepare the request.
	epr := modules.RPCExecuteProgramRequest{
		FileContractID:    rhp.staticFCID, // TODO: leave this empty since it's not required for a readonly program.
		Program:           program,
		ProgramDataLength: uint64(len(data)),
	}

	// fund an account.
	his := rhp.staticHT.host.managedInternalSettings()
	maxBalance := his.MaxEphemeralAccountBalance
	fundingAmt := maxBalance.Add(pt.FundAccountCost)
	_, err = rhp.managedFundEphemeralAccount(fundingAmt, true)
	if err != nil {
		t.Fatal(err)
	}

	// Compute expected bandwidth cost. These hardcoded values were chosen after
	// running this test with a high budget and measuring the used bandwidth for
	// this particular program on the "renter" side. This way we can test that
	// the bandwidth measured by the renter is large enough to be accepted by
	// the host.
	expectedDownload := uint64(7300) // download
	expectedUpload := uint64(10220)  // upload
	downloadCost := pt.DownloadBandwidthCost.Mul64(expectedDownload)
	uploadCost := pt.UploadBandwidthCost.Mul64(expectedUpload)
	bandwidthCost := downloadCost.Add(uploadCost)
	cost := programCost.Add(bandwidthCost)

	// execute program.
	resps, limit, err := rhp.managedExecuteProgram(epr, data, cost, true)
	if err != nil {
		t.Log("cost", cost.HumanString())
		t.Log("expected ea balance", rhp.staticHT.host.managedInternalSettings().MaxEphemeralAccountBalance.HumanString())
		t.Fatal(err)
	}

	// Log the bandwidth used by this RPC.
	t.Logf("Used bandwidth (read full sector program): %v down, %v up", limit.Downloaded(), limit.Uploaded())

	// there should only be a single response.
	if len(resps) != 1 {
		t.Fatalf("expected 1 response but got %v", len(resps))
	}
	resp := resps[0]

	// check response.
	if resp.Error != nil {
		t.Fatal(resp.Error)
	}
	// programs that don't require a snapshot return a 0 contract size.
	if resp.NewSize != 0 {
		t.Fatalf("expected contract size to stay the same: %v != %v", 0, resp.NewSize)
	}
	// programs that don't require a snapshot return a zero hash.
	zh := crypto.Hash{}
	if resp.NewMerkleRoot != zh {
		t.Fatalf("expected merkle root to stay the same: %v != %v", zh, resp.NewMerkleRoot)
	}
	if len(resp.Proof) != 0 {
		t.Fatalf("expected proof length to be %v but was %v", 0, len(resp.Proof))
	}

	if !resp.AdditionalCollateral.Equals(collateral) {
		t.Fatalf("collateral doesnt't match expected collateral: %v != %v", resp.AdditionalCollateral.HumanString(), collateral.HumanString())
	}
	if !resp.PotentialRefund.Equals(refund) {
		t.Fatalf("refund doesn't match expected refund: %v != %v", resp.PotentialRefund.HumanString(), refund.HumanString())
	}
	if uint64(len(resp.Output)) != modules.SectorSize {
		t.Fatalf("expected returned data to have length %v but was %v", modules.SectorSize, len(resp.Output))
	}
	if !bytes.Equal(sectorData, resp.Output) {
		t.Fatal("Unexpected data")
	}

	// verify the cost
	if !resp.TotalCost.Equals(programCost) {
		t.Fatalf("wrong TotalCost %v != %v", resp.TotalCost.HumanString(), programCost.HumanString())
	}

	// verify the EA balance
	am := rhp.staticHT.host.staticAccountManager
	expectedBalance := maxBalance.Sub(cost)
	err = verifyBalance(am, rhp.staticAccountID, expectedBalance)
	if err != nil {
		t.Fatal(err)
	}

	// rerun the program but now make sure the given budget does not cover the
	// cost, we expect this to return ErrInsufficientBandwidthBudget
	program, data = pb.Program()
	cost = cost.Sub64(1)
	_, limit, err = rhp.managedExecuteProgram(epr, data, cost, true)
	if err == nil || !strings.Contains(err.Error(), modules.ErrInsufficientBandwidthBudget.Error()) {
		t.Fatalf("expected ExecuteProgram to fail due to insufficient bandwidth budget: %v", err)
	}

	// verify the host charged us by checking the EA balance and Check that the
	// remaining balance is correct again. We expect the host to charge us for
	// the program since the bandwidth limit was reached when sending the
	// response, after executing the program.
	downloadCost = pt.DownloadBandwidthCost.Mul64(limit.Downloaded())
	uploadCost = pt.UploadBandwidthCost.Mul64(limit.Uploaded())

	expectedBalance = expectedBalance.Sub(downloadCost).Sub(uploadCost).Sub(programCost)
	err = verifyBalance(am, rhp.staticAccountID, expectedBalance)
	if err != nil {
		t.Fatal(err)
	}
}

// TestExecuteReadPartialSectorProgram tests the managedRPCExecuteProgram with a
// valid 'ReadSector' program that only reads half a sector.
func TestExecuteReadPartialSectorProgram(t *testing.T) {
	if testing.Short() {
		t.SkipNow()
	}
	t.Parallel()

	// create a blank host tester
	rhp, err := newRenterHostPair(t.Name())
	if err != nil {
		t.Fatal(err)
	}
	defer func() {
		err := rhp.Close()
		if err != nil {
			t.Error(err)
		}
	}()
	ht := rhp.staticHT

	// get a snapshot of the SO before running the program.
	sos, err := ht.host.managedGetStorageObligationSnapshot(rhp.staticFCID)
	if err != nil {
		t.Fatal(err)
	}

	// create a random sector
	sectorData := fastrand.Bytes(int(modules.SectorSize))
	sectorRoot := crypto.MerkleRoot(sectorData)
	// modify the host's storage obligation to add the sector
	so, err := ht.host.managedGetStorageObligation(rhp.staticFCID)
	if err != nil {
		t.Fatal(err)
	}
	so.SectorRoots = append(so.SectorRoots, sectorRoot)
	ht.host.managedLockStorageObligation(rhp.staticFCID)
	err = ht.host.managedModifyStorageObligation(so, []crypto.Hash{}, map[crypto.Hash][]byte{sectorRoot: sectorData})
	if err != nil {
		t.Fatal(err)
	}
	ht.host.managedUnlockStorageObligation(rhp.staticFCID)

	// select a random number of segments to read at random offset
	numSegments := fastrand.Uint64n(5) + 1
	totalSegments := modules.SectorSize / crypto.SegmentSize
	offset := fastrand.Uint64n(totalSegments-numSegments+1) * crypto.SegmentSize
	length := numSegments * crypto.SegmentSize

	// create the 'ReadSector' program.
	pt := rhp.managedPriceTable()
	pb := modules.NewProgramBuilder(pt)
	pb.AddReadSectorInstruction(length, offset, sectorRoot, true)
	program, data := pb.Program()
	programCost, refund, collateral := pb.Cost(true)

	// prepare the request.
	epr := modules.RPCExecuteProgramRequest{
		FileContractID:    rhp.staticFCID, // TODO: leave this empty since it's not required for a readonly program.
		Program:           program,
		ProgramDataLength: uint64(len(data)),
	}

	// fund an account.
	fundingAmt := rhp.staticHT.host.managedInternalSettings().MaxEphemeralAccountBalance.Add(pt.FundAccountCost)
	_, err = rhp.managedFundEphemeralAccount(fundingAmt, true)
	if err != nil {
		t.Fatal(err)
	}

	// Compute expected bandwidth cost. These hardcoded values were chosen after
	// running this test with a high budget and measuring the used bandwidth for
	// this particular program on the "renter" side. This way we can test that
	// the bandwidth measured by the renter is large enough to be accepted by
	// the host.
	expectedDownload := uint64(10220)
	expectedUpload := uint64(18980)
	downloadCost := pt.DownloadBandwidthCost.Mul64(expectedDownload)
	uploadCost := pt.UploadBandwidthCost.Mul64(expectedUpload)
	bandwidthCost := downloadCost.Add(uploadCost)
	cost := programCost.Add(bandwidthCost)

	// execute program.
	resps, bandwidth, err := rhp.managedExecuteProgram(epr, data, cost, true)
	if err != nil {
		t.Log("cost", cost.HumanString())
		t.Log("expected ea balance", rhp.staticHT.host.managedInternalSettings().MaxEphemeralAccountBalance.HumanString())
		t.Fatal(err)
	}
	// there should only be a single response.
	if len(resps) != 1 {
		t.Fatalf("expected 1 response but got %v", len(resps))
	}
	resp := resps[0]

	// check response.
	if resp.Error != nil {
		t.Fatal(resp.Error)
	}
	if resp.NewSize != sos.staticContractSize {
		t.Fatalf("expected contract size to stay the same: %v != %v", sos.staticContractSize, resp.NewSize)
	}
	if resp.NewMerkleRoot != sos.staticMerkleRoot {
		t.Fatalf("expected merkle root to stay the same: %v != %v", sos.staticMerkleRoot, resp.NewMerkleRoot)
	}
	if !resp.AdditionalCollateral.Equals(collateral) {
		t.Fatalf("collateral doesnt't match expected collateral: %v != %v", resp.AdditionalCollateral.HumanString(), collateral.HumanString())
	}
	if !resp.PotentialRefund.Equals(refund) {
		t.Fatalf("refund doesn't match expected refund: %v != %v", resp.PotentialRefund.HumanString(), refund.HumanString())
	}
	if uint64(len(resp.Output)) != length {
		t.Fatalf("expected returned data to have length %v but was %v", length, len(resp.Output))
	}

	if !bytes.Equal(sectorData[offset:offset+length], resp.Output) {
		t.Fatal("Unexpected data")
	}

	// verify the proof
	proofStart := int(offset) / crypto.SegmentSize
	proofEnd := int(offset+length) / crypto.SegmentSize
	proof := crypto.MerkleRangeProof(sectorData, proofStart, proofEnd)
	if !reflect.DeepEqual(proof, resp.Proof) {
		t.Fatal("proof doesn't match expected proof")
	}

	// verify the cost
	if !resp.TotalCost.Equals(programCost) {
		t.Fatalf("wrong TotalCost %v != %v", resp.TotalCost.HumanString(), programCost.HumanString())
	}

	t.Logf("Used bandwidth (read partial sector program): %v down, %v up", bandwidth.Downloaded(), bandwidth.Uploaded())
}

// TestExecuteHasSectorProgram tests the managedRPCExecuteProgram with a valid
// 'HasSector' program.
func TestExecuteHasSectorProgram(t *testing.T) {
	if testing.Short() {
		t.SkipNow()
	}
	t.Parallel()

	// create a blank host tester
	rhp, err := newRenterHostPair(t.Name())
	if err != nil {
		t.Fatal(err)
	}
	defer func() {
		err := rhp.Close()
		if err != nil {
			t.Error(err)
		}
	}()
	ht := rhp.staticHT

	// get a snapshot of the SO before running the program.
	sos, err := rhp.staticHT.host.managedGetStorageObligationSnapshot(rhp.staticFCID)
	if err != nil {
		t.Fatal(err)
	}

	// Add a sector to the host but not the storage obligation or contract. This
	// instruction should also work for foreign sectors.
	sectorData := fastrand.Bytes(int(modules.SectorSize))
	sectorRoot := crypto.MerkleRoot(sectorData)
	err = ht.host.AddSector(sectorRoot, sectorData)
	if err != nil {
		t.Fatal(err)
	}

	// Create the 'HasSector' program.
	pt := rhp.managedPriceTable()
	pb := modules.NewProgramBuilder(pt)
	pb.AddHasSectorInstruction(sectorRoot)
	program, data := pb.Program()
	programCost, refund, collateral := pb.Cost(true)

	// Prepare the request.
	epr := modules.RPCExecuteProgramRequest{
		FileContractID:    rhp.staticFCID, // TODO: leave this empty since it's not required for a readonly program.
		Program:           program,
		ProgramDataLength: uint64(len(data)),
	}

	// Fund an account with the max balance.
	maxBalance := rhp.staticHT.host.managedInternalSettings().MaxEphemeralAccountBalance
	fundingAmt := maxBalance.Add(pt.FundAccountCost)
	_, err = rhp.managedFundEphemeralAccount(fundingAmt, true)
	if err != nil {
		t.Fatal(err)
	}

	// Compute expected bandwidth cost. These hardcoded values were chosen after
	// running this test with a high budget and measuring the used bandwidth for
	// this particular program on the "renter" side. This way we can test that
	// the bandwidth measured by the renter is large enough to be accepted by
	// the host.
	expectedDownload := uint64(4380) // download
	expectedUpload := uint64(10220)  // upload
	downloadCost := pt.DownloadBandwidthCost.Mul64(expectedDownload)
	uploadCost := pt.UploadBandwidthCost.Mul64(expectedUpload)
	bandwidthCost := downloadCost.Add(uploadCost)

	// Execute program.
	cost := programCost.Add(bandwidthCost)
	resps, limit, err := rhp.managedExecuteProgram(epr, data, cost, true)
	if err != nil {
		t.Fatal(err)
	}
	// Log the bandwidth used by this RPC.
	t.Logf("Used bandwidth (valid has sector program): %v down, %v up", limit.Downloaded(), limit.Uploaded())
	// There should only be a single response.
	if len(resps) != 1 {
		t.Fatalf("expected 1 response but got %v", len(resps))
	}
	resp := resps[0]

	// Check response.
	if resp.Error != nil {
		t.Fatal(resp.Error)
	}
	if !resp.AdditionalCollateral.Equals(collateral) {
		t.Fatalf("wrong AdditionalCollateral %v != %v", resp.AdditionalCollateral.HumanString(), collateral.HumanString())
	}
	if resp.NewMerkleRoot != sos.MerkleRoot() {
		t.Fatalf("wrong NewMerkleRoot %v != %v", resp.NewMerkleRoot, sos.MerkleRoot())
	}
	if resp.NewSize != 0 {
		t.Fatalf("wrong NewSize %v != %v", resp.NewSize, 0)
		t.Fatal("wrong NewSize")
	}
	if len(resp.Proof) != 0 {
		t.Fatalf("wrong Proof %v != %v", resp.Proof, []crypto.Hash{})
	}
	if resp.Output[0] != 1 {
		t.Fatalf("wrong Output %v != %v", resp.Output[0], []byte{1})
	}
	if !resp.TotalCost.Equals(programCost) {
		t.Fatalf("wrong TotalCost %v != %v", resp.TotalCost.HumanString(), programCost.HumanString())
	}
	if !resp.PotentialRefund.Equals(refund) {
		t.Fatalf("wrong PotentialRefund %v != %v", resp.PotentialRefund.HumanString(), refund.HumanString())
	}
	// Make sure the right amount of money remains on the EA.
	am := rhp.staticHT.host.staticAccountManager
	expectedBalance := maxBalance.Sub(cost)
	err = verifyBalance(am, rhp.staticAccountID, expectedBalance)
	if err != nil {
		t.Fatal(err)
	}

	// Execute program again. This time pay for 1 less byte of bandwidth. This should fail.
	program, data = pb.Program()
	cost = programCost.Add(bandwidthCost.Sub64(1))
	_, limit, err = rhp.managedExecuteProgram(epr, data, cost, true)
	if err == nil || !strings.Contains(err.Error(), modules.ErrInsufficientBandwidthBudget.Error()) {
		t.Fatalf("expected ExecuteProgram to fail due to insufficient bandwidth budget: %v", err)
	}
	// Log the bandwidth used by this RPC.
	t.Logf("Used bandwidth (invalid has sector program): %v down, %v up", limit.Downloaded(), limit.Uploaded())
	// Check that the remaining balance is correct again. We expect the host to
	// charge us for the program since the bandwidth limit was reached when
	// sending the response, after executing the program.
	downloadCost = pt.DownloadBandwidthCost.Mul64(limit.Downloaded())
	uploadCost = pt.UploadBandwidthCost.Mul64(limit.Uploaded())

	expectedBalance = expectedBalance.Sub(downloadCost).Sub(uploadCost).Sub(programCost)
	err = verifyBalance(am, rhp.staticAccountID, expectedBalance)
	if err != nil {
		t.Fatal(err)
	}
}

// addRandomSector is a helper function that creates a random sector and adds it
// to the storage obligation.
func addRandomSector(rhp *renterHostPair) (crypto.Hash, []byte, error) {
	// grab some variables
	fcid := rhp.staticFCID
	renterPK := rhp.staticRenterPK
	host := rhp.staticHT.host
	ht := rhp.staticHT

	// create a random sector
	sectorData := fastrand.Bytes(int(modules.SectorSize))
	sectorRoot := crypto.MerkleRoot(sectorData)

	// fetch the SO
	so, err := host.managedGetStorageObligation(fcid)
	if err != nil {
		return crypto.Hash{}, nil, err
	}

	// add a new revision
	so.SectorRoots = append(so.SectorRoots, sectorRoot)
	so, err = ht.addNewRevision(so, renterPK, uint64(len(sectorData)), sectorRoot)
	if err != nil {
		return crypto.Hash{}, nil, err
	}

	// modify the SO
	host.managedLockStorageObligation(fcid)
	err = host.managedModifyStorageObligation(so, []crypto.Hash{}, map[crypto.Hash][]byte{sectorRoot: sectorData})
	if err != nil {
		host.managedUnlockStorageObligation(fcid)
		return crypto.Hash{}, nil, err
	}
	host.managedUnlockStorageObligation(fcid)

	return sectorRoot, sectorData, nil
}

// verifyBalance is a helper function that will verify if the ephemeral account
// with given id has a certain balance. It does this in a (short) build.Retry
// loop to avoid race conditions.
func verifyBalance(am *accountManager, id modules.AccountID, expected types.Currency) error {
	return build.Retry(100, 100*time.Millisecond, func() error {
		actual := am.callAccountBalance(id)
		if !actual.Equals(expected) {
			return fmt.Errorf("expected %v remaining balance but got %v", expected, actual)
		}
		return nil
	})
}<|MERGE_RESOLUTION|>--- conflicted
+++ resolved
@@ -80,15 +80,9 @@
 
 	// execute program.
 	budget := types.NewCurrency64(math.MaxUint64)
-<<<<<<< HEAD
-	_, _, err = rhp.callExecuteProgram(epr, data, budget)
-	if err == nil || !errors.Contains(err, io.ErrClosedPipe) {
+	_, _, err = rhp.managedExecuteProgram(epr, data, budget, false)
+	if !errors.Contains(err, io.ErrClosedPipe) {
 		t.Fatal("Expected callExecuteProgram to fail with an ErrClosedPipe, instead err was", err)
-=======
-	_, _, err = rhp.managedExecuteProgram(epr, programData, budget, true)
-	if !errors.Contains(err, io.ErrClosedPipe) {
-		t.Fatal("Expected ExecuteProgram to fail with an ErrClosedPipe, instead err was", err)
->>>>>>> 0d7b7b00
 	}
 }
 
