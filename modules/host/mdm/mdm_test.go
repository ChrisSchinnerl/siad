package mdm

import (
	"sync"
	"testing"
	"time"

	"gitlab.com/NebulousLabs/Sia/crypto"
	"gitlab.com/NebulousLabs/Sia/modules"
	"gitlab.com/NebulousLabs/Sia/types"
	"gitlab.com/NebulousLabs/errors"
	"gitlab.com/NebulousLabs/fastrand"
)

type (
	// TestHost is a dummy host for testing which satisfies the Host interface.
	TestHost struct {
		blockHeight types.BlockHeight
		sectors     map[crypto.Hash][]byte
		mu          sync.Mutex
	}
	// TestStorageObligation is a dummy storage obligation for testing which
	// satisfies the StorageObligation interface.
	TestStorageObligation struct {
		sectorMap   map[crypto.Hash][]byte
		sectorRoots []crypto.Hash
	}
)

func newTestHost() *TestHost {
	return &TestHost{
		sectors: make(map[crypto.Hash][]byte),
	}
}

func newTestStorageObligation(locked bool) *TestStorageObligation {
	return &TestStorageObligation{
		sectorMap: make(map[crypto.Hash][]byte),
	}
}

// BlockHeight returns an incremented blockheight every time it's called.
func (h *TestHost) BlockHeight() types.BlockHeight {
	h.blockHeight++
	return h.blockHeight
}

// HasSector indicates whether the host stores a sector with a given root or
// not.
func (h *TestHost) HasSector(sectorRoot crypto.Hash) bool {
	_, exists := h.sectors[sectorRoot]
	return exists
}

// ReadSector implements the Host interface by returning a random sector for
// each root. Calling ReadSector multiple times on the same root will result in
// the same data.
func (h *TestHost) ReadSector(sectorRoot crypto.Hash) ([]byte, error) {
	h.mu.Lock()
	defer h.mu.Unlock()
	data, exists := h.sectors[sectorRoot]
	if !exists {
		data = fastrand.Bytes(int(modules.SectorSize))
		h.sectors[sectorRoot] = data
	}
	return data, nil
}

// ContractSize implements the StorageObligation interface.
func (so *TestStorageObligation) ContractSize() uint64 {
	return uint64(len(so.sectorRoots)) * modules.SectorSize
}

// MerkleRoot implements the StorageObligation interface.
func (so *TestStorageObligation) MerkleRoot() crypto.Hash {
	if len(so.sectorRoots) == 0 {
		return crypto.Hash{}
	}
	return cachedMerkleRoot(so.sectorRoots)
}

// SectorRoots implements the StorageObligation interface.
func (so *TestStorageObligation) SectorRoots() []crypto.Hash {
	return so.sectorRoots
}

// Update implements the StorageObligation interface.
func (so *TestStorageObligation) Update(sectorRoots []crypto.Hash, sectorsRemoved map[crypto.Hash]struct{}, sectorsGained map[crypto.Hash][]byte) error {
	for removedSector := range sectorsRemoved {
		if _, exists := so.sectorMap[removedSector]; !exists {
			return errors.New("sector doesn't exist")
		}
		delete(so.sectorMap, removedSector)
	}
	for gainedSector, gainedSectorData := range sectorsGained {
		if _, exists := so.sectorMap[gainedSector]; exists {
			return errors.New("sector already exists")
		}
		so.sectorMap[gainedSector] = gainedSectorData
	}
	so.sectorRoots = sectorRoots
	return nil
}

// newTestPriceTable returns a price table for testing that charges 1 Hasting
// for every operation/rpc.
func newTestPriceTable() modules.RPCPriceTable {
	return modules.RPCPriceTable{
<<<<<<< HEAD
		Expiry:               time.Now().Add(time.Minute).Unix(),
		UpdatePriceTableCost: types.NewCurrency64(1),
		InitBaseCost:         types.NewCurrency64(1),
		MemoryTimeCost:       types.NewCurrency64(1),

		DropSectorsBaseCost: types.NewCurrency64(1),
		DropSectorsUnitCost: types.NewCurrency64(1),
		ReadBaseCost:        types.NewCurrency64(1),
		ReadLengthCost:      types.NewCurrency64(1),
		WriteBaseCost:       types.NewCurrency64(1),
		WriteLengthCost:     types.NewCurrency64(1),
		WriteStoreCost:      types.NewCurrency64(1),
=======
		CollateralCost:        types.SiacoinPrecision,
		Expiry:                time.Now().Add(time.Minute).Unix(),
		UpdatePriceTableCost:  types.SiacoinPrecision,
		InitBaseCost:          types.SiacoinPrecision,
		MemoryTimeCost:        types.SiacoinPrecision,
		DropSectorsBaseCost:   types.SiacoinPrecision,
		DropSectorsLengthCost: types.SiacoinPrecision,
		ReadBaseCost:          types.SiacoinPrecision,
		ReadLengthCost:        types.SiacoinPrecision,
		WriteBaseCost:         types.SiacoinPrecision,
		WriteLengthCost:       types.SiacoinPrecision,
>>>>>>> 3d9b737d
	}
}

// TestNew tests the New method to create a new MDM.
func TestNew(t *testing.T) {
	host := newTestHost()
	mdm := New(host)
	defer mdm.Stop()

	// Check fields.
	if mdm.host != host {
		t.Fatal("host wasn't set correctly")
	}
}<|MERGE_RESOLUTION|>--- conflicted
+++ resolved
@@ -106,11 +106,11 @@
 // for every operation/rpc.
 func newTestPriceTable() modules.RPCPriceTable {
 	return modules.RPCPriceTable{
-<<<<<<< HEAD
 		Expiry:               time.Now().Add(time.Minute).Unix(),
 		UpdatePriceTableCost: types.NewCurrency64(1),
 		InitBaseCost:         types.NewCurrency64(1),
 		MemoryTimeCost:       types.NewCurrency64(1),
+		CollateralCost:       types.NewCurrency64(1),
 
 		DropSectorsBaseCost: types.NewCurrency64(1),
 		DropSectorsUnitCost: types.NewCurrency64(1),
@@ -119,19 +119,6 @@
 		WriteBaseCost:       types.NewCurrency64(1),
 		WriteLengthCost:     types.NewCurrency64(1),
 		WriteStoreCost:      types.NewCurrency64(1),
-=======
-		CollateralCost:        types.SiacoinPrecision,
-		Expiry:                time.Now().Add(time.Minute).Unix(),
-		UpdatePriceTableCost:  types.SiacoinPrecision,
-		InitBaseCost:          types.SiacoinPrecision,
-		MemoryTimeCost:        types.SiacoinPrecision,
-		DropSectorsBaseCost:   types.SiacoinPrecision,
-		DropSectorsLengthCost: types.SiacoinPrecision,
-		ReadBaseCost:          types.SiacoinPrecision,
-		ReadLengthCost:        types.SiacoinPrecision,
-		WriteBaseCost:         types.SiacoinPrecision,
-		WriteLengthCost:       types.SiacoinPrecision,
->>>>>>> 3d9b737d
 	}
 }
 
