package mdm

import (
	"encoding/binary"
	"fmt"

	"gitlab.com/NebulousLabs/Sia/crypto"
	"gitlab.com/NebulousLabs/Sia/modules"
	"gitlab.com/NebulousLabs/Sia/types"
)

// instructionAppend is an instruction that appends a full sector to a
// filecontract.
type instructionAppend struct {
	commonInstruction

	dataOffset uint64
}

// staticDecodeAppendInstruction creates a new 'Append' instruction from the
// provided generic instruction.
func (p *program) staticDecodeAppendInstruction(instruction modules.Instruction) (instruction, error) {
	// Check specifier.
	if instruction.Specifier != modules.SpecifierAppend {
		return nil, fmt.Errorf("expected specifier %v but got %v",
			modules.SpecifierAppend, instruction.Specifier)
	}
	// Check args.
	if len(instruction.Args) != modules.RPCIAppendLen {
		return nil, fmt.Errorf("expected instruction to have len %v but was %v",
			modules.RPCIAppendLen, len(instruction.Args))
	}
	// Read args.
	dataOffset := binary.LittleEndian.Uint64(instruction.Args[:8])
	return &instructionAppend{
		commonInstruction: commonInstruction{
			staticData:        p.staticData,
			staticMerkleProof: instruction.Args[8] == 1,
			staticState:       p.staticProgramState,
		},
		dataOffset: dataOffset,
	}, nil
}

// Execute executes the 'Append' instruction.
func (i *instructionAppend) Execute(prevOutput output) output {
	// Fetch the data.
	sectorData, err := i.staticData.Bytes(i.dataOffset, modules.SectorSize)
	if err != nil {
		return errOutput(err)
	}
	newFileSize := prevOutput.NewSize + modules.SectorSize

	// TODO: How to update finances with EA?
	// i.staticState.potentialStorageRevenue = i.staticState.potentialStorageRevenue.Add(types.ZeroCurrency)
	// i.staticState.riskedCollateral = i.staticState.riskedCollateral.Add(types.ZeroCurrency)
	// i.staticState.potentialUploadRevenue = i.staticState.potentialUploadRevenue.Add(types.ZeroCurrency)

	ps := i.staticState
	oldSectors := ps.sectors.merkleRoots
	newMerkleRoot, err := ps.sectors.appendSector(sectorData)
	if err != nil {
		return errOutput(err)
	}

	// Construct proof if necessary.
	var proof []crypto.Hash
	if i.staticMerkleProof {
		proof = crypto.MerkleDiffProof(nil, uint64(len(oldSectors)), nil, oldSectors)
	}

	return output{
		NewSize:       newFileSize,
		NewMerkleRoot: newMerkleRoot,
		Proof:         proof,
	}
}

// Collateral returns the collateral cost of adding one full sector.
func (i *instructionAppend) Collateral() types.Currency {
	return modules.MDMAppendCollateral(i.staticState.priceTable)
}

// Cost returns the Cost of this `Append` instruction.
<<<<<<< HEAD
func (i *instructionAppend) Cost() (executionCost, storage types.Currency, err error) {
	executionCost, storage = modules.MDMAppendCost(i.staticState.priceTable)
=======
func (i *instructionAppend) Cost() (executionCost, refund types.Currency, err error) {
	duration := i.staticState.staticRemainingDuration
	executionCost, refund = modules.MDMAppendCost(i.staticState.priceTable, duration)
>>>>>>> fcd766bb
	return
}

// Memory returns the memory allocated by the 'Append' instruction beyond the
// lifetime of the instruction.
func (i *instructionAppend) Memory() uint64 {
	return modules.MDMAppendMemory()
}

// Time returns the execution time of an 'Append' instruction.
func (i *instructionAppend) Time() (uint64, error) {
	return modules.MDMTimeAppend, nil
}<|MERGE_RESOLUTION|>--- conflicted
+++ resolved
@@ -82,14 +82,9 @@
 }
 
 // Cost returns the Cost of this `Append` instruction.
-<<<<<<< HEAD
 func (i *instructionAppend) Cost() (executionCost, storage types.Currency, err error) {
-	executionCost, storage = modules.MDMAppendCost(i.staticState.priceTable)
-=======
-func (i *instructionAppend) Cost() (executionCost, refund types.Currency, err error) {
 	duration := i.staticState.staticRemainingDuration
-	executionCost, refund = modules.MDMAppendCost(i.staticState.priceTable, duration)
->>>>>>> fcd766bb
+	executionCost, storage = modules.MDMAppendCost(i.staticState.priceTable, duration)
 	return
 }
 
