package host

import (
	// "errors"
	"os"
	"path/filepath"
	"reflect"
	"testing"

	"gitlab.com/NebulousLabs/Sia/build"
	"gitlab.com/NebulousLabs/Sia/crypto"
	"gitlab.com/NebulousLabs/Sia/modules"
	"gitlab.com/NebulousLabs/Sia/modules/consensus"
	"gitlab.com/NebulousLabs/Sia/modules/gateway"
	"gitlab.com/NebulousLabs/Sia/modules/miner"
	"gitlab.com/NebulousLabs/siamux"

	// "gitlab.com/NebulousLabs/Sia/modules/renter"
	"gitlab.com/NebulousLabs/Sia/modules/transactionpool"
	"gitlab.com/NebulousLabs/Sia/modules/wallet"
	siasync "gitlab.com/NebulousLabs/Sia/sync"
	"gitlab.com/NebulousLabs/Sia/types"
)

// A hostTester is the helper object for host testing, including helper modules
// and methods for controlling synchronization.
type hostTester struct {
	mux *siamux.SiaMux

	cs        modules.ConsensusSet
	gateway   modules.Gateway
	miner     modules.TestMiner
	tpool     modules.TransactionPool
	wallet    modules.Wallet
	walletKey crypto.CipherKey

	host *Host

	persistDir string
}

/*
// initRenting prepares the host tester for uploads and downloads by announcing
// the host to the network and performing other preparational tasks.
// initRenting takes a while because the renter needs to process the host
// announcement, requiring asynchronous network communication between the
// renter and host.
func (ht *hostTester) initRenting() error {
	if ht.renting {
		return nil
	}

	// Because the renting test takes a long time, it will fail if
	// testing.Short.
	if testing.Short() {
		return errors.New("cannot call initRenting in short tests")
	}

	// Announce the host.
	err := ht.host.Announce()
	if err != nil {
		return err
	}

	// Mine a block to get the announcement into the blockchain.
	_, err = ht.miner.AddBlock()
	if err != nil {
		return err
	}

	// Wait for the renter to see the host announcement.
	for i := 0; i < 50; i++ {
		time.Sleep(time.Millisecond * 100)
		if len(ht.renter.ActiveHosts()) != 0 {
			break
		}
	}
	if len(ht.renter.ActiveHosts()) == 0 {
		return errors.New("could not start renting in the host tester")
	}
	ht.renting = true
	return nil
}
*/

// initWallet creates a wallet key, initializes the host wallet, unlocks it,
// and then stores the key in the host tester.
func (ht *hostTester) initWallet() error {
	// Create the keys for the wallet and unlock it.
	key := crypto.GenerateSiaKey(crypto.TypeDefaultWallet)
	ht.walletKey = key
	_, err := ht.wallet.Encrypt(key)
	if err != nil {
		return err
	}
	err = ht.wallet.Unlock(key)
	if err != nil {
		return err
	}
	return nil
}

// blankHostTester creates a host tester where the modules are created but no
// extra initialization has been done, for example no blocks have been mined
// and the wallet keys have not been created.
func blankHostTester(name string) (*hostTester, error) {
	return blankMockHostTester(modules.ProdDependencies, name)
}

// blankMockHostTester creates a host tester where the modules are created but no
// extra initialization has been done, for example no blocks have been mined
// and the wallet keys have not been created.
func blankMockHostTester(d modules.Dependencies, name string) (*hostTester, error) {
	testdir := build.TempDir(modules.HostDir, name)

	// Create the siamux.
	siaMuxDir := filepath.Join(testdir, modules.SiaMuxDir)
	mux, err := modules.NewSiaMux(siaMuxDir, testdir, "localhost:0")
	if err != nil {
		return nil, err
	}

	// Create the modules.
	g, err := gateway.New("localhost:0", false, filepath.Join(testdir, modules.GatewayDir))
	if err != nil {
		return nil, err
	}
	cs, errChan := consensus.New(g, false, filepath.Join(testdir, modules.ConsensusDir))
	if err := <-errChan; err != nil {
		return nil, err
	}
	tp, err := transactionpool.New(cs, g, filepath.Join(testdir, modules.TransactionPoolDir))
	if err != nil {
		return nil, err
	}
	w, err := wallet.New(cs, tp, filepath.Join(testdir, modules.WalletDir))
	if err != nil {
		return nil, err
	}
	m, err := miner.New(cs, tp, w, filepath.Join(testdir, modules.MinerDir))
	if err != nil {
		return nil, err
	}
	h, err := NewCustomHost(d, cs, g, tp, w, mux, "localhost:0", filepath.Join(testdir, modules.HostDir))
	if err != nil {
		return nil, err
	}
	/*
		r, err := renter.New(cs, w, tp, filepath.Join(testdir, modules.RenterDir))
		if err != nil {
			return nil, err
		}
	*/

	// Assemble all objects into a hostTester
	ht := &hostTester{
		mux: mux,

		cs:      cs,
		gateway: g,
		miner:   m,
		// renter:  r,
		tpool:  tp,
		wallet: w,

		host: h,

		persistDir: testdir,
	}

	return ht, nil
}

// newHostTester creates a host tester with an initialized wallet and money in
// that wallet.
func newHostTester(name string) (*hostTester, error) {
	return newMockHostTester(modules.ProdDependencies, name)
}

// newMockHostTester creates a host tester with an initialized wallet and money
// in that wallet, using the dependencies provided.
func newMockHostTester(d modules.Dependencies, name string) (*hostTester, error) {
	// Create a blank host tester.
	ht, err := blankMockHostTester(d, name)
	if err != nil {
		return nil, err
	}

	// Initialize the wallet and mine blocks until the wallet has money.
	err = ht.initWallet()
	if err != nil {
		return nil, err
	}
	for i := types.BlockHeight(0); i <= types.MaturityDelay; i++ {
		_, err = ht.miner.AddBlock()
		if err != nil {
			return nil, err
		}
	}

	// Create two storage folder for the host, one the minimum size and one
	// twice the minimum size.
	storageFolderOne := filepath.Join(ht.persistDir, "hostTesterStorageFolderOne")
	err = os.Mkdir(storageFolderOne, 0700)
	if err != nil {
		return nil, err
	}
	err = ht.host.AddStorageFolder(storageFolderOne, modules.SectorSize*64)
	if err != nil {
		return nil, err
	}
	storageFolderTwo := filepath.Join(ht.persistDir, "hostTesterStorageFolderTwo")
	err = os.Mkdir(storageFolderTwo, 0700)
	if err != nil {
		return nil, err
	}
	err = ht.host.AddStorageFolder(storageFolderTwo, modules.SectorSize*64*2)
	if err != nil {
		return nil, err
	}
	return ht, nil
}

// Close safely closes the hostTester. It panics if err != nil because there
// isn't a good way to errcheck when deferring a close.
func (ht *hostTester) Close() error {
	errs := []error{
		ht.host.Close(),
		ht.miner.Close(),
		ht.tpool.Close(),
		ht.cs.Close(),
		ht.gateway.Close(),
	}
	if err := build.JoinErrors(errs, "; "); err != nil {
		panic(err)
	}
	return nil
}

// renterHostPair is a helper struct that contains a secret key, symbolizing the
// renter, a host and the id of the file contract they share.
type renterHostPair struct {
<<<<<<< HEAD
	accountID  modules.AccountID
	accountKey crypto.SecretKey
	ht         *hostTester
	latestPT   *modules.RPCPriceTable
	renter     crypto.SecretKey
	fcid       types.FileContractID
=======
	host   *Host
	renter crypto.SecretKey
	fcid   types.FileContractID
	eaid   modules.AccountID
>>>>>>> ecc4b6fd
}

// newRenterHostPair creates a new host tester and returns a renter host pair,
// this pair is a helper struct that contains both the host and renter,
// represented by its secret key. This helper will create a storage
// obligation emulating a file contract between them.
func newRenterHostPair(name string) (*renterHostPair, error) {
	// setup host
	ht, err := newHostTester(name)
	if err != nil {
		return nil, err
	}
	return newRenterHostPairCustomHostTester(ht)
}

// newRenterHostPairCustomHostTester returns a renter host pair, this pair is a helper struct
// that contains both the host and renter, represented by its secret key. This
// helper will create a storage obligation emulating a file contract between
// them. This method requires the caller to pass a hostTester opposed to
// creating one, which allows setting up multiple renters which each have a
// contract with the one host.
func newRenterHostPairCustomHostTester(ht *hostTester) (*hostTester, *renterHostPair, error) {
	// create a renter key pair
	sk, pk := crypto.GenerateKeyPair()
	renterPK := types.SiaPublicKey{
		Algorithm: types.SignatureEd25519,
		Key:       pk[:],
	}

	// setup storage obligationn (emulating a renter creating a contract)
	so, err := ht.newTesterStorageObligation()
	if err != nil {
		return nil, err
	}
	so, err = ht.addNoOpRevision(so, renterPK)
	if err != nil {
		return nil, err
	}
	ht.host.managedLockStorageObligation(so.id())
	err = ht.host.managedAddStorageObligation(so, false)
	if err != nil {
		return nil, err
	}
	ht.host.managedUnlockStorageObligation(so.id())

	// prepare an EA without funding it.
	accountKey, accountID := prepareAccount()

	pair := &renterHostPair{
<<<<<<< HEAD
		accountID:  accountID,
		accountKey: accountKey,
		ht:         ht,
		renter:     sk,
		fcid:       so.id(),
=======
		host:   ht.host,
		renter: sk,
		fcid:   so.id(),
		eaid:   modules.AccountID(renterPK.String()),
>>>>>>> ecc4b6fd
	}
	return pair, nil
}

// Close closes the underlying host tester.
func (p *renterHostPair) Close() error {
	return p.ht.Close()
}

// paymentRevision returns a new revision that transfer the given amount to the
// host. Returns the payment revision together with a signature signed by the
// pair's renter.
func (p *renterHostPair) paymentRevision(amount types.Currency) (types.FileContractRevision, crypto.Signature, error) {
	updated, err := p.ht.host.managedGetStorageObligation(p.fcid)
	if err != nil {
		return types.FileContractRevision{}, crypto.Signature{}, err
	}

	recent, err := updated.recentRevision()
	if err != nil {
		return types.FileContractRevision{}, crypto.Signature{}, err
	}

	rev, err := recent.PaymentRevision(amount)
	if err != nil {
		return types.FileContractRevision{}, crypto.Signature{}, err
	}

	sig := revisionSignature(rev, p.ht.host.BlockHeight(), p.renter)
	return rev, sig, nil
}

// TestHostInitialization checks that the host initializes to sensible default
// values.
func TestHostInitialization(t *testing.T) {
	if testing.Short() {
		t.SkipNow()
	}
	t.Parallel()

	// create a blank host tester
	ht, err := blankHostTester(t.Name())
	if err != nil {
		t.Fatal(err)
	}
	defer ht.Close()

	// verify its initial block height is zero
	if ht.host.blockHeight != 0 {
		t.Fatal("host initialized to the wrong block height")
	}

	// verify its RPC price table was properly initialised
	ht.host.staticPriceTables.mu.RLock()
	defer ht.host.staticPriceTables.mu.RUnlock()
	if reflect.DeepEqual(ht.host.staticPriceTables.current, modules.RPCPriceTable{}) {
		t.Fatal("RPC price table wasn't initialized")
	}
	if ht.host.staticPriceTables.current.Expiry == 0 {
		t.Fatal("RPC price table was not properly initialised")
	}
}

// TestHostMultiClose checks that the host returns an error if Close is called
// multiple times on the host.
func TestHostMultiClose(t *testing.T) {
	if testing.Short() {
		t.SkipNow()
	}
	t.Parallel()
	ht, err := newHostTester("TestHostMultiClose")
	if err != nil {
		t.Fatal(err)
	}
	defer ht.Close()

	err = ht.host.Close()
	if err != nil {
		t.Fatal(err)
	}
	err = ht.host.Close()
	if err != siasync.ErrStopped {
		t.Fatal(err)
	}
	err = ht.host.Close()
	if err != siasync.ErrStopped {
		t.Fatal(err)
	}
	// Set ht.host to something non-nil - nil was returned because startup was
	// incomplete. If ht.host is nil at the end of the function, the ht.Close()
	// operation will fail.
	ht.host, err = NewCustomHost(modules.ProdDependencies, ht.cs, ht.gateway, ht.tpool, ht.wallet, ht.mux, "localhost:0", filepath.Join(ht.persistDir, modules.HostDir))
	if err != nil {
		t.Fatal(err)
	}
}

// TestNilValues tries initializing the host with nil values.
func TestNilValues(t *testing.T) {
	if testing.Short() {
		t.SkipNow()
	}
	t.Parallel()
	ht, err := blankHostTester("TestStartupRescan")
	if err != nil {
		t.Fatal(err)
	}
	defer ht.Close()

	hostDir := filepath.Join(ht.persistDir, modules.HostDir)
	_, err = New(nil, ht.gateway, ht.tpool, ht.wallet, ht.mux, "localhost:0", hostDir)
	if err != errNilCS {
		t.Fatal("could not trigger errNilCS")
	}
	_, err = New(ht.cs, nil, ht.tpool, ht.wallet, ht.mux, "localhost:0", hostDir)
	if err != errNilGateway {
		t.Fatal("Could not trigger errNilGateay")
	}
	_, err = New(ht.cs, ht.gateway, nil, ht.wallet, ht.mux, "localhost:0", hostDir)
	if err != errNilTpool {
		t.Fatal("could not trigger errNilTpool")
	}
	_, err = New(ht.cs, ht.gateway, ht.tpool, nil, ht.mux, "localhost:0", hostDir)
	if err != errNilWallet {
		t.Fatal("Could not trigger errNilWallet")
	}
}

// TestSetAndGetInternalSettings checks that the functions for interacting with
// the host's internal settings object are working as expected.
func TestSetAndGetInternalSettings(t *testing.T) {
	if testing.Short() {
		t.SkipNow()
	}
	t.Parallel()

	ht, err := newHostTester("TestSetAndGetInternalSettings")
	if err != nil {
		t.Fatal(err)
	}
	defer ht.Close()

	// Check the default settings get returned at first call.
	settings := ht.host.InternalSettings()
	if settings.AcceptingContracts != false {
		t.Error("settings retrieval did not return default value")
	}
	if settings.MaxDuration != defaultMaxDuration {
		t.Error("settings retrieval did not return default value")
	}
	if settings.MaxDownloadBatchSize != uint64(defaultMaxDownloadBatchSize) {
		t.Error("settings retrieval did not return default value")
	}
	if settings.MaxReviseBatchSize != uint64(defaultMaxReviseBatchSize) {
		t.Error("settings retrieval did not return default value")
	}
	if settings.NetAddress != "" {
		t.Error("settings retrieval did not return default value")
	}
	if settings.WindowSize != defaultWindowSize {
		t.Error("settings retrieval did not return default value")
	}
	if !settings.Collateral.Equals(defaultCollateral) {
		t.Error("settings retrieval did not return default value")
	}
	if !settings.CollateralBudget.Equals(defaultCollateralBudget) {
		t.Error("settings retrieval did not return default value")
	}
	if !settings.MaxCollateral.Equals(defaultMaxCollateral) {
		t.Error("settings retrieval did not return default value")
	}
	if !settings.MinContractPrice.Equals(defaultContractPrice) {
		t.Error("settings retrieval did not return default value")
	}
	if !settings.MinDownloadBandwidthPrice.Equals(defaultDownloadBandwidthPrice) {
		t.Error("settings retrieval did not return default value")
	}
	if !settings.MinStoragePrice.Equals(modules.DefaultStoragePrice) {
		t.Error("settings retrieval did not return default value")
	}
	if !settings.MinUploadBandwidthPrice.Equals(defaultUploadBandwidthPrice) {
		t.Error("settings retrieval did not return default value")
	}
	if settings.EphemeralAccountExpiry != (defaultEphemeralAccountExpiry) {
		t.Error("settings retrieval did not return default value")
	}
	if !settings.MaxEphemeralAccountBalance.Equals(defaultMaxEphemeralAccountBalance) {
		t.Error("settings retrieval did not return default value")
	}
	if !settings.MaxEphemeralAccountRisk.Equals(defaultMaxEphemeralAccountRisk) {
		t.Error("settings retrieval did not return default value")
	}

	// Check that calling SetInternalSettings with valid settings updates the settings.
	settings.AcceptingContracts = true
	settings.NetAddress = "foo.com:123"
	err = ht.host.SetInternalSettings(settings)
	if err != nil {
		t.Fatal(err)
	}
	settings = ht.host.InternalSettings()
	if settings.AcceptingContracts != true {
		t.Fatal("SetInternalSettings failed to update settings")
	}
	if settings.NetAddress != "foo.com:123" {
		t.Fatal("SetInternalSettings failed to update settings")
	}

	// Check that calling SetInternalSettings with invalid settings does not update the settings.
	settings.NetAddress = "invalid"
	err = ht.host.SetInternalSettings(settings)
	if err == nil {
		t.Fatal("expected SetInternalSettings to error with invalid settings")
	}
	settings = ht.host.InternalSettings()
	if settings.NetAddress != "foo.com:123" {
		t.Fatal("SetInternalSettings should not modify the settings if the new settings are invalid")
	}

	// Reload the host and verify that the altered settings persisted.
	err = ht.host.Close()
	if err != nil {
		t.Fatal(err)
	}
	rebootHost, err := New(ht.cs, ht.gateway, ht.tpool, ht.wallet, ht.mux, "localhost:0", filepath.Join(ht.persistDir, modules.HostDir))
	if err != nil {
		t.Fatal(err)
	}
	rebootSettings := rebootHost.InternalSettings()
	if rebootSettings.AcceptingContracts != settings.AcceptingContracts {
		t.Error("settings retrieval did not return updated value")
	}
	if rebootSettings.NetAddress != settings.NetAddress {
		t.Error("settings retrieval did not return updated value")
	}

	// Set ht.host to 'rebootHost' so that the 'ht.Close()' method will close
	// everything cleanly.
	ht.host = rebootHost
}

/*
// TestSetAndGetSettings checks that the functions for interacting with the
// hosts settings object are working as expected.
func TestSetAndGetSettings(t *testing.T) {
	if testing.Short() {
		t.SkipNow()
	}
	ht, err := newHostTester("TestSetAndGetSettings")
	if err != nil {
		t.Fatal(err)
	}
	defer ht.Close()

	// Check the default settings get returned at first call.
	settings := ht.host.Settings()
	if settings.MaxDuration != defaultMaxDuration {
		t.Error("settings retrieval did not return default value")
	}
	if settings.WindowSize != defaultWindowSize {
		t.Error("settings retrieval did not return default value")
	}
	if settings.Price.Cmp(defaultPrice) != 0 {
		t.Error("settings retrieval did not return default value")
	}
	if settings.Collateral.Cmp(defaultCollateral) != 0 {
		t.Error("settings retrieval did not return default value")
	}

	// Submit updated settings and check that the changes stuck.
	settings.TotalStorage += 15
	settings.MaxDuration += 16
	settings.WindowSize += 17
	settings.Price = settings.Price.Add(types.NewCurrency64(18))
	settings.Collateral = settings.Collateral.Add(types.NewCurrency64(19))
	err = ht.host.SetSettings(settings)
	if err != nil {
		t.Fatal(err)
	}
	newSettings := ht.host.Settings()
	if settings.MaxDuration != newSettings.MaxDuration {
		t.Error("settings retrieval did not return updated value")
	}
	if settings.WindowSize != newSettings.WindowSize {
		t.Error("settings retrieval did not return updated value")
	}
	if settings.Price.Cmp(newSettings.Price) != 0 {
		t.Error("settings retrieval did not return updated value")
	}
	if settings.Collateral.Cmp(newSettings.Collateral) != 0 {
		t.Error("settings retrieval did not return updated value")
	}

	// Reload the host and verify that the altered settings persisted.
	err = ht.host.Close()
	if err != nil {
		t.Fatal(err)
	}
	rebootHost, err := New(ht.cs, ht.tpool, ht.wallet, ht.mux, "localhost:0", filepath.Join(ht.persistDir, modules.HostDir))
	if err != nil {
		t.Fatal(err)
	}
	rebootSettings := rebootHost.Settings()
	if settings.TotalStorage != rebootSettings.TotalStorage {
		t.Error("settings retrieval did not return updated value")
	}
	if settings.MaxDuration != rebootSettings.MaxDuration {
		t.Error("settings retrieval did not return updated value")
	}
	if settings.WindowSize != rebootSettings.WindowSize {
		t.Error("settings retrieval did not return updated value")
	}
	if settings.Price.Cmp(rebootSettings.Price) != 0 {
		t.Error("settings retrieval did not return updated value")
	}
	if settings.Collateral.Cmp(rebootSettings.Collateral) != 0 {
		t.Error("settings retrieval did not return updated value")
	}
}

// TestPersistentSettings checks that settings persist between instances of the
// host.
func TestPersistentSettings(t *testing.T) {
	if testing.Short() {
		t.SkipNow()
	}
	ht, err := newHostTester("TestSetPersistentSettings")
	if err != nil {
		t.Fatal(err)
	}
	defer ht.Close()

	// Submit updated settings.
	settings := ht.host.Settings()
	settings.TotalStorage += 25
	settings.MaxDuration += 36
	settings.WindowSize += 47
	settings.Price = settings.Price.Add(types.NewCurrency64(38))
	settings.Collateral = settings.Collateral.Add(types.NewCurrency64(99))
	err = ht.host.SetSettings(settings)
	if err != nil {
		t.Fatal(err)
	}

	// Reboot the host and verify that the new settings stuck.
	err = ht.host.Close() // host saves upon closing
	if err != nil {
		t.Fatal(err)
	}
	h, err := New(ht.cs, ht.tpool, ht.wallet, ht.mux, "localhost:0", filepath.Join(ht.persistDir, modules.HostDir))
	if err != nil {
		t.Fatal(err)
	}
	newSettings := h.Settings()
	if settings.TotalStorage != newSettings.TotalStorage {
		t.Error("settings retrieval did not return updated value:", settings.TotalStorage, "vs", newSettings.TotalStorage)
	}
	if settings.MaxDuration != newSettings.MaxDuration {
		t.Error("settings retrieval did not return updated value")
	}
	if settings.WindowSize != newSettings.WindowSize {
		t.Error("settings retrieval did not return updated value")
	}
	if settings.Price.Cmp(newSettings.Price) != 0 {
		t.Error("settings retrieval did not return updated value")
	}
	if settings.Collateral.Cmp(newSettings.Collateral) != 0 {
		t.Error("settings retrieval did not return updated value")
	}
}
*/<|MERGE_RESOLUTION|>--- conflicted
+++ resolved
@@ -240,19 +240,12 @@
 // renterHostPair is a helper struct that contains a secret key, symbolizing the
 // renter, a host and the id of the file contract they share.
 type renterHostPair struct {
-<<<<<<< HEAD
 	accountID  modules.AccountID
 	accountKey crypto.SecretKey
 	ht         *hostTester
 	latestPT   *modules.RPCPriceTable
 	renter     crypto.SecretKey
 	fcid       types.FileContractID
-=======
-	host   *Host
-	renter crypto.SecretKey
-	fcid   types.FileContractID
-	eaid   modules.AccountID
->>>>>>> ecc4b6fd
 }
 
 // newRenterHostPair creates a new host tester and returns a renter host pair,
@@ -274,7 +267,7 @@
 // them. This method requires the caller to pass a hostTester opposed to
 // creating one, which allows setting up multiple renters which each have a
 // contract with the one host.
-func newRenterHostPairCustomHostTester(ht *hostTester) (*hostTester, *renterHostPair, error) {
+func newRenterHostPairCustomHostTester(ht *hostTester) (*renterHostPair, error) {
 	// create a renter key pair
 	sk, pk := crypto.GenerateKeyPair()
 	renterPK := types.SiaPublicKey{
@@ -302,18 +295,11 @@
 	accountKey, accountID := prepareAccount()
 
 	pair := &renterHostPair{
-<<<<<<< HEAD
 		accountID:  accountID,
 		accountKey: accountKey,
 		ht:         ht,
 		renter:     sk,
 		fcid:       so.id(),
-=======
-		host:   ht.host,
-		renter: sk,
-		fcid:   so.id(),
-		eaid:   modules.AccountID(renterPK.String()),
->>>>>>> ecc4b6fd
 	}
 	return pair, nil
 }
