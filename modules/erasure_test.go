--- conflicted
+++ resolved
@@ -13,13 +13,15 @@
 // TestErasureCode groups all of the tests the three implementations of the
 // erasure code interface, as defined in erasure.go.
 func TestErasureCode(t *testing.T) {
-	t.Run("RSEncode", testRSEncode)
-	t.Run("RSSubCodeRecover", testRSSubCodeRecover)
+	t.Run("RSCode", testRSCode)
+	t.Run("RSSubCode", testRSSubCode)
+	t.Run("Passthrough", testPassthrough)
 	t.Run("UniqueIdentifier", testUniqueIdentifier)
-}
-
-// testRSEncode tests the RSCode EC.
-func testRSEncode(t *testing.T) {
+	t.Run("DefaultConstructors", testDefaultConstructors)
+}
+
+// testRSCode tests the RSCode EC.
+func testRSCode(t *testing.T) {
 	badParams := []struct {
 		data, parity int
 	}{
@@ -67,55 +69,9 @@
 	}
 }
 
-// testUniqueIdentifier checks that different erasure coders produce unique
-// identifiers and that CombinedSiaFilePath also produces unique siapaths using
-// the identifiers.
-func testUniqueIdentifier(t *testing.T) {
-	ec1, err1 := NewRSCode(1, 2)
-	ec2, err2 := NewRSCode(1, 2)
-	ec3, err3 := NewRSCode(1, 3)
-	ec4, err4 := NewRSSubCode(1, 2, 64)
-	ec5 := NewPassthroughErasureCoder()
-	if err := errors.Compose(err1, err2, err3, err4); err != nil {
-		t.Fatal(err)
-	}
-	if ec1.Identifier() != "1+1+2" {
-		t.Error("wrong identifier for ec1")
-	}
-	if ec2.Identifier() != "1+1+2" {
-		t.Error("wrong identifier for ec2")
-	}
-	if ec3.Identifier() != "1+1+3" {
-		t.Error("wrong identifier for ec3")
-	}
-	if ec4.Identifier() != "2+1+2" {
-		t.Error("wrong identifier for ec4")
-	}
-	if ec5.Identifier() != "ECPassthrough" {
-		t.Error("wrong identifier for ec5")
-	}
-	sp1 := CombinedSiaFilePath(ec1)
-	sp2 := CombinedSiaFilePath(ec2)
-	sp3 := CombinedSiaFilePath(ec3)
-	sp4 := CombinedSiaFilePath(ec4)
-	sp5 := CombinedSiaFilePath(ec5)
-	if !sp1.Equals(sp2) {
-		t.Error("sp1 and sp2 should have the same path")
-	}
-	if sp1.Equals(sp3) {
-		t.Error("sp1 and sp3 should have different path")
-	}
-	if sp1.Equals(sp4) {
-		t.Error("sp1 and sp4 should have different path")
-	}
-	if sp1.Equals(sp5) {
-		t.Error("sp1 and sp5 should have different path")
-	}
-}
-
-// testRSSubCodeRecover checks that individual segments of an encoded piece can
-// be recovered.
-func testRSSubCodeRecover(t *testing.T) {
+// testRSSubCode checks that individual segments of an encoded piece can be
+// recovered using the RSSub Code.
+func testRSSubCode(t *testing.T) {
 	segmentSize := crypto.SegmentSize
 	pieceSize := 4096
 	dataPieces := 10
@@ -187,8 +143,6 @@
 	}
 }
 
-<<<<<<< HEAD
-=======
 // testPassthrough verifies the functionality of the Passthrough EC.
 func testPassthrough(t *testing.T) {
 	ptec := NewPassthroughErasureCoder()
@@ -324,7 +278,6 @@
 	}
 }
 
->>>>>>> 29244ab2
 // BenchmarkRSEncode benchmarks the 'Encode' function of the RSCode EC.
 func BenchmarkRSEncode(b *testing.B) {
 	rsc, err := NewRSCode(80, 20)
