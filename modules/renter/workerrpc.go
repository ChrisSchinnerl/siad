package renter

import (
	"bytes"
	"io"

	"gitlab.com/NebulousLabs/Sia/build"
	"gitlab.com/NebulousLabs/Sia/modules"
	"gitlab.com/NebulousLabs/Sia/types"
	"gitlab.com/NebulousLabs/siamux/mux"

	"gitlab.com/NebulousLabs/errors"
	"gitlab.com/NebulousLabs/siamux"
)

// programResponse is a helper struct that wraps the RPCExecuteProgramResponse
// alongside the data output
type programResponse struct {
	modules.RPCExecuteProgramResponse
	Output []byte
}

// managedExecuteProgram performs the ExecuteProgramRPC on the host
func (w *worker) managedExecuteProgram(p modules.Program, data []byte, fcid types.FileContractID, cost types.Currency) (responses []programResponse, limit mux.BandwidthLimit, err error) {
	// check host version
	cache := w.staticCache()
	if build.VersionCmp(cache.staticHostVersion, minAsyncVersion) < 0 {
		build.Critical("Executing new RHP RPC on host with version", cache.staticHostVersion)
	}

	// track the withdrawal
	// TODO: this is very naive and does not consider refunds at all
	w.staticAccount.managedTrackWithdrawal(cost)
	defer func() {
		w.staticAccount.managedCommitWithdrawal(cost, err == nil)
	}()

	// create a new stream
	var stream siamux.Stream
	stream, err = w.staticNewStream()
	if err != nil {
		err = errors.AddContext(err, "Unable to create a new stream")
		return
	}
	defer func() {
		if err := stream.Close(); err != nil {
			w.renter.log.Println("ERROR: failed to close stream", err)
		}
	}()

	// set the stream's limit
	limit = stream.Limit()

	// prepare a buffer so we can optimize our writes
	buffer := bytes.NewBuffer(nil)

	// write the specifier
	err = modules.RPCWrite(buffer, modules.RPCExecuteProgram)
	if err != nil {
		return
	}

	// send price table uid
	pt := w.staticPriceTable().staticPriceTable
	err = modules.RPCWrite(buffer, pt.UID)
	if err != nil {
		return
	}

	// provide payment
	err = w.staticAccount.ProvidePayment(buffer, w.staticHostPubKey, modules.RPCUpdatePriceTable, cost, w.staticAccount.staticID, cache.staticBlockHeight)
	if err != nil {
		return
	}

	// prepare the request.
	epr := modules.RPCExecuteProgramRequest{
		FileContractID:    fcid,
		Program:           p,
		ProgramDataLength: uint64(len(data)),
	}

<<<<<<< HEAD
	// provide payment, note that we use the host's block height if we are
	// making ephemeral account payments
	bh := pt.HostBlockHeight
	err = w.staticAccount.ProvidePayment(stream, w.staticHostPubKey, modules.RPCUpdatePriceTable, cost, w.staticAccount.staticID, bh)
=======
	// send the execute program request.
	err = modules.RPCWrite(buffer, epr)
>>>>>>> 4407c7d7
	if err != nil {
		return
	}

	// send the programData.
	_, err = buffer.Write(data)
	if err != nil {
		return
	}

	// write contents of the buffer to the stream
	_, err = stream.Write(buffer.Bytes())
	if err != nil {
		return
	}

	// read the cancellation token.
	var ct modules.MDMCancellationToken
	err = modules.RPCRead(stream, &ct)
	if err != nil {
		return
	}

	// read the responses.
	responses = make([]programResponse, len(epr.Program))
	for i := range responses {
		err = modules.RPCRead(stream, &responses[i])
		if err != nil {
			return
		}

		// Read the output data.
		outputLen := responses[i].OutputLength
		responses[i].Output = make([]byte, outputLen)
		_, err = io.ReadFull(stream, responses[i].Output)
		if err != nil {
			return
		}

		// If the response contains an error we are done.
		if responses[i].Error != nil {
			break
		}
	}
	return
}

// staticNewStream returns a new stream to the worker's host
func (w *worker) staticNewStream() (siamux.Stream, error) {
	if build.VersionCmp(w.staticCache().staticHostVersion, minAsyncVersion) < 0 {
		w.renter.log.Critical("calling staticNewStream on a host that doesn't support the new protocol")
		return nil, errors.New("host doesn't support this")
	}
	stream, err := w.renter.staticMux.NewStream(modules.HostSiaMuxSubscriberName, w.staticHostMuxAddress, modules.SiaPKToMuxPK(w.staticHostPubKey))
	if err != nil {
		return nil, err
	}
	return stream, nil
}<|MERGE_RESOLUTION|>--- conflicted
+++ resolved
@@ -67,11 +67,10 @@
 		return
 	}
 
-	// provide payment
-	err = w.staticAccount.ProvidePayment(buffer, w.staticHostPubKey, modules.RPCUpdatePriceTable, cost, w.staticAccount.staticID, cache.staticBlockHeight)
-	if err != nil {
-		return
-	}
+	// provide payment, note that we use the host's block height if we are
+	// making ephemeral account payments
+	bh := pt.HostBlockHeight
+	err = w.staticAccount.ProvidePayment(stream, w.staticHostPubKey, modules.RPCUpdatePriceTable, cost, w.staticAccount.staticID, bh)
 
 	// prepare the request.
 	epr := modules.RPCExecuteProgramRequest{
@@ -80,15 +79,8 @@
 		ProgramDataLength: uint64(len(data)),
 	}
 
-<<<<<<< HEAD
-	// provide payment, note that we use the host's block height if we are
-	// making ephemeral account payments
-	bh := pt.HostBlockHeight
-	err = w.staticAccount.ProvidePayment(stream, w.staticHostPubKey, modules.RPCUpdatePriceTable, cost, w.staticAccount.staticID, bh)
-=======
 	// send the execute program request.
 	err = modules.RPCWrite(buffer, epr)
->>>>>>> 4407c7d7
 	if err != nil {
 		return
 	}
