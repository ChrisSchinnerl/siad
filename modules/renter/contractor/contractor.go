package contractor

// TODO: We are in the middle of migrating the contractor to a new concurrency
// model. The contractor should never call out to another package while under a
// lock (except for the proto package). This is because the renter is going to
// start calling contractor methods while holding the renter lock, so we need to
// be absolutely confident that no contractor thread will attempt to grab a
// renter lock.

import (
	"errors"
	"fmt"
	"os"
	"path/filepath"
	"sync"

	"gitlab.com/NebulousLabs/Sia/modules"
	"gitlab.com/NebulousLabs/Sia/modules/renter/proto"
	"gitlab.com/NebulousLabs/Sia/persist"
	siasync "gitlab.com/NebulousLabs/Sia/sync"
	"gitlab.com/NebulousLabs/Sia/types"
)

var (
	errNilCS     = errors.New("cannot create contractor with nil consensus set")
	errNilTpool  = errors.New("cannot create contractor with nil transaction pool")
	errNilWallet = errors.New("cannot create contractor with nil wallet")

	// COMPATv1.0.4-lts
	// metricsContractID identifies a special contract that contains aggregate
	// financial metrics from older contractors
	metricsContractID = types.FileContractID{'m', 'e', 't', 'r', 'i', 'c', 's'}
)

// A Contractor negotiates, revises, renews, and provides access to file
// contracts.
type Contractor struct {
	// dependencies
	cs         consensusSet
	hdb        hostDB
	log        *persist.Logger
	mu         sync.RWMutex
	persist    persister
	staticDeps modules.Dependencies
	tg         siasync.ThreadGroup
	tpool      transactionPool
	wallet     wallet

	// Only one thread should be performing contract maintenance at a time.
	interruptMaintenance chan struct{}
	maintenanceLock      siasync.TryMutex

	allowance     modules.Allowance
	blockHeight   types.BlockHeight
	currentPeriod types.BlockHeight
	lastChange    modules.ConsensusChangeID

	downloaders         map[types.FileContractID]*hostDownloader
	editors             map[types.FileContractID]*hostEditor
	numFailedRenews     map[types.FileContractID]types.BlockHeight
	pubKeysToContractID map[string]types.FileContractID
	contractIDToPubKey  map[types.FileContractID]types.SiaPublicKey
	renewing            map[types.FileContractID]bool // prevent revising during renewal
	revising            map[types.FileContractID]bool // prevent overlapping revisions

	// renewedFrom links the new contract's ID to the old contract's ID
	// renewedTo links the old contract's ID to the new contract's ID
	staticContracts *proto.ContractSet
	oldContracts    map[types.FileContractID]modules.RenterContract
	renewedFrom     map[types.FileContractID]types.FileContractID
	renewedTo       map[types.FileContractID]types.FileContractID
}

// Allowance returns the current allowance.
func (c *Contractor) Allowance() modules.Allowance {
	c.mu.RLock()
	defer c.mu.RUnlock()
	return c.allowance
}

// PeriodSpending returns the amount spent on contracts during the current
// billing period.
func (c *Contractor) PeriodSpending() modules.ContractorSpending {
	c.mu.RLock()
	defer c.mu.RUnlock()

	var spending modules.ContractorSpending
	for _, contract := range c.staticContracts.ViewAll() {
		// Calculate ContractFees
		spending.ContractFees = spending.ContractFees.Add(contract.ContractFee)
		spending.ContractFees = spending.ContractFees.Add(contract.TxnFee)
		spending.ContractFees = spending.ContractFees.Add(contract.SiafundFee)
		// Calculate TotalAllocated
		spending.TotalAllocated = spending.TotalAllocated.Add(contract.TotalCost)
		spending.ContractSpendingDeprecated = spending.TotalAllocated
		// Calculate Spending
		spending.DownloadSpending = spending.DownloadSpending.Add(contract.DownloadSpending)
		spending.UploadSpending = spending.UploadSpending.Add(contract.UploadSpending)
		spending.StorageSpending = spending.StorageSpending.Add(contract.StorageSpending)
	}

	// Calculate needed spending to be reported from old contracts
	for _, contract := range c.oldContracts {
		host, exist := c.hdb.Host(contract.HostPublicKey)
		if contract.StartHeight >= c.currentPeriod {
			// Calculate spending from contracts that were renewed during the current period
			// Calculate ContractFees
			spending.ContractFees = spending.ContractFees.Add(contract.ContractFee)
			spending.ContractFees = spending.ContractFees.Add(contract.TxnFee)
			spending.ContractFees = spending.ContractFees.Add(contract.SiafundFee)
			// Calculate TotalAllocated
			spending.TotalAllocated = spending.TotalAllocated.Add(contract.TotalCost)
			// Calculate Spending
			spending.DownloadSpending = spending.DownloadSpending.Add(contract.DownloadSpending)
			spending.UploadSpending = spending.UploadSpending.Add(contract.UploadSpending)
			spending.StorageSpending = spending.StorageSpending.Add(contract.StorageSpending)
		} else if exist && contract.EndHeight+host.WindowSize+types.MaturityDelay > c.blockHeight {
			// Calculate funds that are being withheld in contracts
			spending.WithheldFunds = spending.WithheldFunds.Add(contract.RenterFunds)
			// Record the largest window size for worst case when reporting the spending
			if contract.EndHeight+host.WindowSize+types.MaturityDelay >= spending.ReleaseBlock {
				spending.ReleaseBlock = contract.EndHeight + host.WindowSize + types.MaturityDelay
			}
			// Calculate Previous spending
			spending.PreviousSpending = spending.PreviousSpending.Add(contract.ContractFee).Add(contract.TxnFee).
				Add(contract.SiafundFee).Add(contract.DownloadSpending).Add(contract.UploadSpending).Add(contract.StorageSpending)
		} else {
			// Calculate Previous spending
			spending.PreviousSpending = spending.PreviousSpending.Add(contract.ContractFee).Add(contract.TxnFee).
				Add(contract.SiafundFee).Add(contract.DownloadSpending).Add(contract.UploadSpending).Add(contract.StorageSpending)
		}
	}

	// Calculate amount of spent money to get unspent money.
	allSpending := spending.ContractFees
	allSpending = allSpending.Add(spending.DownloadSpending)
	allSpending = allSpending.Add(spending.UploadSpending)
	allSpending = allSpending.Add(spending.StorageSpending)
	if c.allowance.Funds.Cmp(allSpending) >= 0 {
		spending.Unspent = c.allowance.Funds.Sub(allSpending)
	}

	return spending
}

<<<<<<< HEAD
// ContractByPublicKey returns the contract with the key specified, if it
// exists. The contract will be resolved if possible to the most recent child
// contract.
func (c *Contractor) ContractByPublicKey(pk types.SiaPublicKey) (modules.RenterContract, bool) {
	c.mu.RLock()
	id, ok := c.pubKeysToContractID[string(pk.Key)]
	c.mu.RUnlock()
	if !ok {
		return modules.RenterContract{}, false
	}
	return c.staticContracts.View(id)
}

// CancelContract cancels the Contractor's contract by marking it !GoodForRenew
// and !GoodForUpload
func (c *Contractor) CancelContract(id types.FileContractID) error {
	return c.managedUpdateContractUtility(id, modules.ContractUtility{
		GoodForRenew:  false,
		GoodForUpload: false,
		Locked:        true,
	})
}

// Contracts returns the contracts formed by the contractor in the current
// allowance period. Only contracts formed with currently online hosts are
// returned.
func (c *Contractor) Contracts() []modules.RenterContract {
	return c.staticContracts.ViewAll()
}

// OldContracts returns the contracts formed by the contractor that have
// expired
func (c *Contractor) OldContracts() []modules.RenterContract {
	c.mu.Lock()
	defer c.mu.Unlock()
	contracts := make([]modules.RenterContract, 0, len(c.oldContracts))
	for _, c := range c.oldContracts {
		contracts = append(contracts, c)
	}
	return contracts
}

// ContractUtility returns the utility fields for the given contract.
func (c *Contractor) ContractUtility(pk types.SiaPublicKey) (modules.ContractUtility, bool) {
	c.mu.RLock()
	id, ok := c.pubKeysToContractID[string(pk.Key)]
	c.mu.RUnlock()
	if !ok {
		return modules.ContractUtility{}, false
	}
	return c.managedContractUtility(id)
}

=======
>>>>>>> 96c658da
// CurrentPeriod returns the height at which the current allowance period
// began.
func (c *Contractor) CurrentPeriod() types.BlockHeight {
	c.mu.RLock()
	defer c.mu.RUnlock()
	return c.currentPeriod
}

// RateLimits sets the bandwidth limits for connections created by the
// contractSet.
func (c *Contractor) RateLimits() (readBPW int64, writeBPS int64, packetSize uint64) {
	return c.staticContracts.RateLimits()
}

// SetRateLimits sets the bandwidth limits for connections created by the
// contractSet.
func (c *Contractor) SetRateLimits(readBPS int64, writeBPS int64, packetSize uint64) {
	c.staticContracts.SetRateLimits(readBPS, writeBPS, packetSize)
}

// Close closes the Contractor.
func (c *Contractor) Close() error {
	return c.tg.Stop()
}

// New returns a new Contractor.
func New(cs consensusSet, wallet walletShim, tpool transactionPool, hdb hostDB, persistDir string) (*Contractor, error) {
	// Check for nil inputs.
	if cs == nil {
		return nil, errNilCS
	}
	if wallet == nil {
		return nil, errNilWallet
	}
	if tpool == nil {
		return nil, errNilTpool
	}

	// Create the persist directory if it does not yet exist.
	if err := os.MkdirAll(persistDir, 0700); err != nil {
		return nil, err
	}

	// Convert the old persist file(s), if necessary. This must occur before
	// loading the contract set.
	if err := convertPersist(persistDir); err != nil {
		return nil, err
	}

	// Create the contract set.
	contractSet, err := proto.NewContractSet(filepath.Join(persistDir, "contracts"), modules.ProdDependencies)
	if err != nil {
		return nil, err
	}
	// Create the logger.
	logger, err := persist.NewFileLogger(filepath.Join(persistDir, "contractor.log"))
	if err != nil {
		return nil, err
	}

	// Create Contractor using production dependencies.
	return NewCustomContractor(cs, &WalletBridge{W: wallet}, tpool, hdb, contractSet, NewPersist(persistDir), logger, modules.ProdDependencies)
}

// NewCustomContractor creates a Contractor using the provided dependencies.
func NewCustomContractor(cs consensusSet, w wallet, tp transactionPool, hdb hostDB, contractSet *proto.ContractSet, p persister, l *persist.Logger, deps modules.Dependencies) (*Contractor, error) {
	// Create the Contractor object.
	c := &Contractor{
		cs:         cs,
		staticDeps: deps,
		hdb:        hdb,
		log:        l,
		persist:    p,
		tpool:      tp,
		wallet:     w,

		interruptMaintenance: make(chan struct{}),

		staticContracts:     contractSet,
		downloaders:         make(map[types.FileContractID]*hostDownloader),
		editors:             make(map[types.FileContractID]*hostEditor),
		oldContracts:        make(map[types.FileContractID]modules.RenterContract),
		contractIDToPubKey:  make(map[types.FileContractID]types.SiaPublicKey),
		pubKeysToContractID: make(map[string]types.FileContractID),
		renewing:            make(map[types.FileContractID]bool),
		revising:            make(map[types.FileContractID]bool),
		renewedFrom:         make(map[types.FileContractID]types.FileContractID),
		renewedTo:           make(map[types.FileContractID]types.FileContractID),
	}

	// Close the contract set and logger upon shutdown.
	c.tg.AfterStop(func() {
		if err := c.staticContracts.Close(); err != nil {
			c.log.Println("Failed to close contract set:", err)
		}
		if err := c.log.Close(); err != nil {
			fmt.Println("Failed to close the contractor logger:", err)
		}
	})

	// Load the prior persistence structures.
	err := c.load()
	if err != nil && !os.IsNotExist(err) {
		return nil, err
	}

	// Subscribe to the consensus set.
	err = cs.ConsensusSetSubscribe(c, c.lastChange, c.tg.StopChan())
	if err == modules.ErrInvalidConsensusChangeID {
		// Reset the contractor consensus variables and try rescanning.
		c.blockHeight = 0
		c.lastChange = modules.ConsensusChangeBeginning
		err = cs.ConsensusSetSubscribe(c, c.lastChange, c.tg.StopChan())
	}
	if err != nil {
		return nil, errors.New("contractor subscription failed: " + err.Error())
	}
	// Unsubscribe from the consensus set upon shutdown.
	c.tg.OnStop(func() {
		cs.Unsubscribe(c)
	})

	// We may have upgraded persist or resubscribed. Save now so that we don't
	// lose our work.
	c.mu.Lock()
	err = c.save()
	c.mu.Unlock()
	if err != nil {
		return nil, err
	}

	// Initialize the contractIDToPubKey map
	for _, contract := range c.oldContracts {
		c.contractIDToPubKey[contract.ID] = contract.HostPublicKey
		c.pubKeysToContractID[string(contract.HostPublicKey.Key)] = contract.ID
	}
	for _, contract := range c.staticContracts.ViewAll() {
		c.contractIDToPubKey[contract.ID] = contract.HostPublicKey
		c.pubKeysToContractID[string(contract.HostPublicKey.Key)] = contract.ID
	}

	return c, nil
}<|MERGE_RESOLUTION|>--- conflicted
+++ resolved
@@ -143,62 +143,6 @@
 	return spending
 }
 
-<<<<<<< HEAD
-// ContractByPublicKey returns the contract with the key specified, if it
-// exists. The contract will be resolved if possible to the most recent child
-// contract.
-func (c *Contractor) ContractByPublicKey(pk types.SiaPublicKey) (modules.RenterContract, bool) {
-	c.mu.RLock()
-	id, ok := c.pubKeysToContractID[string(pk.Key)]
-	c.mu.RUnlock()
-	if !ok {
-		return modules.RenterContract{}, false
-	}
-	return c.staticContracts.View(id)
-}
-
-// CancelContract cancels the Contractor's contract by marking it !GoodForRenew
-// and !GoodForUpload
-func (c *Contractor) CancelContract(id types.FileContractID) error {
-	return c.managedUpdateContractUtility(id, modules.ContractUtility{
-		GoodForRenew:  false,
-		GoodForUpload: false,
-		Locked:        true,
-	})
-}
-
-// Contracts returns the contracts formed by the contractor in the current
-// allowance period. Only contracts formed with currently online hosts are
-// returned.
-func (c *Contractor) Contracts() []modules.RenterContract {
-	return c.staticContracts.ViewAll()
-}
-
-// OldContracts returns the contracts formed by the contractor that have
-// expired
-func (c *Contractor) OldContracts() []modules.RenterContract {
-	c.mu.Lock()
-	defer c.mu.Unlock()
-	contracts := make([]modules.RenterContract, 0, len(c.oldContracts))
-	for _, c := range c.oldContracts {
-		contracts = append(contracts, c)
-	}
-	return contracts
-}
-
-// ContractUtility returns the utility fields for the given contract.
-func (c *Contractor) ContractUtility(pk types.SiaPublicKey) (modules.ContractUtility, bool) {
-	c.mu.RLock()
-	id, ok := c.pubKeysToContractID[string(pk.Key)]
-	c.mu.RUnlock()
-	if !ok {
-		return modules.ContractUtility{}, false
-	}
-	return c.managedContractUtility(id)
-}
-
-=======
->>>>>>> 96c658da
 // CurrentPeriod returns the height at which the current allowance period
 // began.
 func (c *Contractor) CurrentPeriod() types.BlockHeight {
