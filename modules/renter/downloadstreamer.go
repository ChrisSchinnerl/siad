package renter

import (
	"bytes"
	"io"
	"sync"
	"time"

	"gitlab.com/NebulousLabs/errors"

	"gitlab.com/NebulousLabs/Sia/modules"
	"gitlab.com/NebulousLabs/Sia/modules/renter/filesystem"
	"gitlab.com/NebulousLabs/Sia/modules/renter/siafile"
)

type (
	// streamer is a modules.Streamer that can be used to stream downloads from
	// the sia network.
	streamer struct {
		// Reader variables. The snapshot is a snapshot of the file as it
		// existed when it was opened, something that we do to give the streamer
		// a consistent view of the file even if the file is being actively
		// updated. Having this snapshot also isolates the reader from events
		// such as name changes and deletions.
		//
		// We also keep the full file entry as it allows us to update metadata
		// items in the file such as the access time.
		staticFile *siafile.Snapshot
		offset     int64
		r          *Renter

		// The cache itself is a []byte that is managed by threadedFillCache. The
		// 'cacheOffset' indicates the starting location of the cache within the
		// file, and all of the data in the []byte will be the actual file data
		// that follows that offset. If the cache is empty, the length will be
		// 0.
		//
		// Because the cache gets filled asynchronously, errors need to be
		// recorded and then delivered to the user later. The errors get stored
		// in readErr.
		//
		// cacheReady is a rotating channel which is used to signal to threads
		// that the cache has been updated. When a Read call is made, the first
		// action required is to grab a lock and then check if the cache has the
		// requested data. If not, while still holding the lock the Read thread
		// will grab a copy of cacheReady, and then release the lock. When the
		// threadedFillCache thread has finished updating the cache, the thread
		// will grab the lock and then the cacheReady channel will be closed and
		// replaced with a new channel. This allows any number of Read threads
		// to simultaneously block while waiting for cacheReady to be closed,
		// and once cacheReady is closed they know to check the cache again.
		//
		// Multiple asynchronous calls to fill the cache may be sent out at
		// once. To prevent race conditions, the 'cacheActive' channel is used
		// to ensure that only one instance of 'threadedFillCache' is running at
		// a time. If another instance of 'threadedFillCache' is active, the new
		// call will immediately return.
		cache                   []byte
		activateCache           chan struct{}
		cacheOffset             int64
		cacheReady              chan struct{}
		staticDisableLocalFetch bool
		readErr                 error
		targetCacheSize         int64

		// Mutex to protect the offset variable, and all of the cacheing
		// variables.
		mu sync.Mutex
	}
)

// managedFillCache will determine whether or not the cache of the streamer
// needs to be filled, and if it does it will add data to the streamer.
func (s *streamer) managedFillCache() bool {
	// Before creating a download request to fill out the cache, check whether
	// the cache is actually in need of being filled. The cache will only fill
	// if the current reader approaching the point of running out of data.
	s.mu.Lock()
	partialDownloadsSupported := s.staticFile.ErasureCode().SupportsPartialEncoding()
	chunkSize := s.staticFile.ChunkSize()
	cacheOffset := int64(s.cacheOffset)
	streamOffset := s.offset
	cacheLen := int64(len(s.cache))
	streamReadErr := s.readErr
	fileSize := int64(s.staticFile.Size())
	targetCacheSize := s.targetCacheSize
	s.mu.Unlock()
	// If there has been a read error in the stream, abort.
	if streamReadErr != nil {
		return false
	}
	// Check whether the cache has reached the end of the file and also the
	// streamOffset is contained within the cache. If so, no updates are needed.
	if cacheOffset <= streamOffset && cacheOffset+cacheLen == fileSize {
		return false
	}
	// If partial downloads are supported and more than half of the target cache
	// size is remaining, then no fetching is required.
	if partialDownloadsSupported && cacheOffset <= streamOffset && streamOffset < (cacheOffset+cacheLen-(targetCacheSize/2)) {
		return false
	}
	// If partial downloads are not supported, the full chunk containing the
	// current offset should be the cache. If the cache is the full chunk that
	// contains current offset, then nothing needs to be done as the cache is
	// already prepared.
	//
	// This should be functionally nearly identical to the previous cache that
	// we were using which has since been disabled.
	if !partialDownloadsSupported && cacheOffset <= streamOffset && streamOffset < cacheOffset+cacheLen && cacheLen > 0 {
		return false
	}

	// Defer a function to rotate out the cacheReady channel, to notify all
	// calls blocking for more cache that more data is now available.
	defer func() {
		s.mu.Lock()
		close(s.cacheReady)
		s.cacheReady = make(chan struct{})
		s.mu.Unlock()
	}()

	// Determine what data needs to be fetched.
	//
	// If there is no support for partial downloads, a whole chunk needs to be
	// fetched, and the cache will be set equal to the chunk that currently
	// contains the stream offset. This is because that amount of data will need
	// to be fetched anyway, so we may as well use the full amount of data in
	// the cache.
	//
	// If there is support for partial downloads but the stream offset is not
	// contained within the existing cache, we need to fully replace the cache.
	// At initialization, this will be the case (cacheLen of 0 cannot contain
	// the stream offset byte within it, because it contains no bytes at all),
	// so a check for 0-size cache is made. The full cache replacement will
	// consist of a partial download the size of the cache starting from the
	// stream offset.
	//
	// The final case is that the stream offset is contained within the current
	// cache, but the stream offset is not the first byte of the cache. This
	// means that we need to drop all of the bytes prior to the stream offset
	// and then more bytes so that the cache remains the same size.
	var fetchOffset, fetchLen int64
	if !partialDownloadsSupported {
		// Request a full chunk of data.
		chunkIndex, _ := s.staticFile.ChunkIndexByOffset(uint64(streamOffset))
		fetchOffset = int64(chunkIndex * chunkSize)
		fetchLen = int64(chunkSize)
	} else if streamOffset < cacheOffset || streamOffset >= cacheOffset+cacheLen {
		// Grab enough data to fill the cache entirely starting from the current
		// stream offset.
		fetchOffset = streamOffset
		fetchLen = targetCacheSize
	} else {
		// Set the fetch offset to the end of the current cache, and set the
		// length equal to the number of bytes that the streamOffset has already
		// consumed, so that the cache remains the same size after we drop all
		// of the consumed bytes and extend the cache with new data.
		fetchOffset = cacheOffset + cacheLen
		fetchLen = targetCacheSize - (cacheOffset + cacheLen - streamOffset)
	}

	// Finally, check if the fetchOffset and fetchLen goes beyond the boundaries
	// of the file. If so, the fetchLen will be truncated so that the cache only
	// goes up to the end of the file.
	if fetchOffset+fetchLen > fileSize {
		fetchLen = fileSize - fetchOffset
	}

	// Perform the actual download.
	buffer := bytes.NewBuffer([]byte{})
	ddw := newDownloadDestinationWriter(buffer)
	d, err := s.r.managedNewDownload(downloadParams{
		destination:       ddw,
		destinationType:   destinationTypeSeekStream,
		destinationString: "httpresponse",
		disableLocalFetch: s.staticDisableLocalFetch,
		file:              s.staticFile,

		latencyTarget: 50 * time.Millisecond, // TODO: low default until full latency support is added.
		length:        uint64(fetchLen),
		needsMemory:   true,
		offset:        uint64(fetchOffset),
		overdrive:     5,    // TODO: high default until full overdrive support is added.
		priority:      1000, // TODO: high default until full priority support is added.
	})
	if err != nil {
		closeErr := ddw.Close()
		s.mu.Lock()
		readErr := errors.Compose(s.readErr, err, closeErr)
		s.readErr = readErr
		s.mu.Unlock()
		s.r.log.Println("Error downloading for stream file:", readErr)
		return false
	}
	// Register some cleanup for when the download is done.
	d.OnComplete(func(_ error) error {
		// close the destination buffer to avoid deadlocks.
		return ddw.Close()
	})
	// Start the download.
	if err := d.Start(); err != nil {
		return false
	}
	// Block until the download has completed.
	select {
	case <-d.completeChan:
		err := d.Err()
		if err != nil {
			completeErr := errors.AddContext(err, "download failed")
			s.mu.Lock()
			readErr := errors.Compose(s.readErr, completeErr)
			s.readErr = readErr
			s.mu.Unlock()
			s.r.log.Println("Error during stream download:", readErr)
			return false
		}
	case <-s.r.tg.StopChan():
		stopErr := errors.New("download interrupted by shutdown")
		s.mu.Lock()
		readErr := errors.Compose(s.readErr, stopErr)
		s.readErr = readErr
		s.mu.Unlock()
		s.r.log.Debugln(stopErr)
		return false
	}

	// Update the cache.
	s.mu.Lock()
	defer s.mu.Unlock()

	// Before updating the cache, check if the stream has caught up in the
	// current cache. If the stream has caught up, the cache is not filling fast
	// enough and the target cache size should be increased.
	//
	// streamOffsetInTail checks if the stream offset is in the final quarter of
	// the cache. If it is, we consider the cache to be not filling fast enough,
	// and we extend the size of the cache.
	//
	// A final check for cacheExists is performed, because if there currently is
	// no cache at all, this must be the first fetch, and there is no reason to
	// extend the cache size.
	cacheLen = int64(len(s.cache))
	streamOffsetInCache := s.cacheOffset <= s.offset && s.offset <= s.cacheOffset+cacheLen // NOTE: it's '<=' so that we also count being 1 byte beyond the cache
	streamOffsetInTail := streamOffsetInCache && s.offset >= s.cacheOffset+(cacheLen/4)+(cacheLen/2)
	targetCacheUnderLimit := s.targetCacheSize < maxStreamerCacheSize
	cacheExists := cacheLen > 0
	if cacheExists && partialDownloadsSupported && targetCacheUnderLimit && streamOffsetInTail {
		if s.targetCacheSize*2 > maxStreamerCacheSize {
			s.targetCacheSize = maxStreamerCacheSize
		} else {
			s.targetCacheSize *= 2
		}
	}

	// Update the cache based on whether the entire cache needs to be replaced
	// or whether only some of the cache is being replaced. The whole cache
	// needs to be replaced in the even that partial downloads are not
	// supported, and also in the event that the stream offset is complete
	// outside the previous cache.
	if !partialDownloadsSupported || streamOffset >= cacheOffset+cacheLen || streamOffset < cacheOffset {
		s.cache = buffer.Bytes()
		s.cacheOffset = fetchOffset
	} else {
		s.cache = s.cache[streamOffset-cacheOffset:]
		s.cache = append(s.cache, buffer.Bytes()...)
		s.cacheOffset = streamOffset
	}

	// Return true, indicating that this function should be called again,
	// because there may be more cache that has been requested or used since the
	// previous request.
	return true
}

// threadedFillCache is a background thread that keeps the cache full as data is
// read out of the cache. The Read and Seek functions have access to a channel
// that they can use to signal that the cache should be refilled. To ensure that
// the cache is always being filled, 'managedFillCache' will return a value
// indicating whether it should be called again after completion based on
// whether the cache was emptied further since the previous call.
func (s *streamer) threadedFillCache() {
	// Add this thread to the renter's threadgroup.
	err := s.r.tg.Add()
	if err != nil {
		s.r.log.Debugln("threadedFillCache terminating early because renter has stopped")
	}
	defer s.r.tg.Done()

	// Kick things off by filling the cache for the first time.
	fetchMore := s.managedFillCache()
	for fetchMore {
		fetchMore = s.managedFillCache()
	}

	for {
		// Block until receiving notice that the cache needs to be updated,
		// shutting down if a shutdown signal is received.
		select {
		case <-s.activateCache:
		case <-s.r.tg.StopChan():
			return
		}

		// Update the cache. Sometimes the cache will know that it is already
		// out of date by the time it is returning, in those cases call the
		// function again.
		fetchMore = s.managedFillCache()
		for fetchMore {
			fetchMore = s.managedFillCache()
		}
	}
}

// Close closes the streamer.
func (s *streamer) Close() error {
	return nil
}

// Read will check the stream cache for the data that is being requested. If the
// data is fully or partially there, Read will return what data is available
// without error. If the data is not there, Read will issue a call to fill the
// cache and then block until the data is at least partially available.
func (s *streamer) Read(p []byte) (int, error) {
	// Wait in a loop until the requested data is available, or until an error
	// is recovered. The loop needs to release the lock between iterations, but
	// the lock that it grabs needs to be held after the loops termination if
	// the right conditions are met, resulting in an ugly/complex locking
	// strategy.
	for {
		// Grab the lock and check that the cache has data which we want. If the
		// cache does have data that we want, we will keep the lock and exit the
		// loop. If there's an error, we will drop the lock and return the
		// error. If the cache does not have the data we want but there is no
		// error, we will drop the lock and spin up a thread to fill the cache,
		// and then block until the cache has been updated.
		s.mu.Lock()
		// Get the file's size and check for EOF.
		fileSize := int64(s.staticFile.Size())
		if s.offset >= fileSize {
			s.mu.Unlock()
			return 0, io.EOF
		}

		// If there is a cache error, drop the lock and return. This check
		// should happen before anything else.
		if s.readErr != nil {
			err := s.readErr
			s.mu.Unlock()
			return 0, err
		}

		// Do a check that the cache size is at least twice as large as the read
		// size, to ensure that data is being fetched sufficiently far in
		// advance.
		twiceReadLen := int64(len(p) * 2)
		if s.targetCacheSize < twiceReadLen {
			if twiceReadLen > maxStreamerCacheSize {
				s.targetCacheSize = maxStreamerCacheSize
			} else {
				s.targetCacheSize = twiceReadLen
			}
		}

		// Check if the cache contains data that we are interested in. If so,
		// break out of the cache-fetch loop while still holding the lock.
		if s.cacheOffset <= s.offset && s.offset < s.cacheOffset+int64(len(s.cache)) {
			break
		}

		// There is no error, but the data that we want is also unavailable.
		// Grab the cacheReady channel to detect when the cache has been
		// updated, and then drop the lock and block until there has been a
		// cache update.
		//
		// Notably, it should not be necessary to spin up a new cache thread.
		// There are four conditions which may cause the stream offset to be
		// located outside of the existing cache, and all conditions will result
		// with a thread being spun up regardless. The first condition is
		// initialization, where no cache exists. A fill cache thread is spun up
		// upon initialization. The second condition is after a Seek, which may
		// move the offset outside of the current cache. The call to Seek also
		// spins up a cache filling thread. The third condition is after a read,
		// which adjusts the stream offset. A new cache fill thread gets spun up
		// in this case as well, immediately after the stream offset is
		// adjusted. Finally, there is the case where a cache fill thread was
		// spun up, but then immediately spun down due to another cache fill
		// thread already running. But this case is handled as well, because a
		// cache fill thread will spin up another cache fill thread when it
		// finishes specifically to cover this case.
		cacheReady := s.cacheReady
		s.mu.Unlock()
		<-cacheReady

		// Upon iterating, the lock is not held, so the call to grab the lock at
		// the top of the function should not cause a deadlock.
	}
	// This code should only be reachable if the lock is still being held and
	// there is also data in the cache for us. Defer releasing the lock.
	defer s.mu.Unlock()

	dataStart := int(s.offset - s.cacheOffset)
	dataEnd := dataStart + len(p)
	// If the read request extends beyond the cache, truncate it to include
	// only up to where the cache ends.
	if dataEnd > len(s.cache) {
		dataEnd = len(s.cache)
	}
	copy(p, s.cache[dataStart:dataEnd])
	s.offset += int64(dataEnd - dataStart)

	// Now that data has been consumed, request more data.
	select {
	case s.activateCache <- struct{}{}:
	default:
	}

	return dataEnd - dataStart, nil
}

// Seek sets the offset for the next Read to offset, interpreted
// according to whence: SeekStart means relative to the start of the file,
// SeekCurrent means relative to the current offset, and SeekEnd means relative
// to the end. Seek returns the new offset relative to the start of the file
// and an error, if any.
func (s *streamer) Seek(offset int64, whence int) (int64, error) {
	s.mu.Lock()
	defer s.mu.Unlock()

	var newOffset int64
	switch whence {
	case io.SeekStart:
		newOffset = 0
	case io.SeekCurrent:
		newOffset = s.offset
	case io.SeekEnd:
		newOffset = int64(s.staticFile.Size())
	}
	newOffset += offset
	if newOffset < 0 {
		return s.offset, errors.New("cannot seek to negative offset")
	}
	// If the Seek is a no-op, do not invalidate the cache.
	if newOffset == s.offset {
		return 0, nil
	}

	// Reset the target cache size upon seek to be the default again. This is in
	// place because some programs will rapidly consume the cache to build up
	// their own buffer. This can result in the cache growing very large, which
	// hurts seek times. By resetting the cache size upon seek, we ensure that
	// the user gets a consistent experience when seeking. In a perfect world,
	// we'd have an easy way to measure the bitrate of the file being streamed,
	// so that we could set a target cache size according to that, but at the
	// moment we don't have an easy way to get that information.
	s.targetCacheSize = initialStreamerCacheSize

	// Update the offset of the stream and immediately send a thread to update
	// the cache.
	s.offset = newOffset

	// Now that data has been consumed, request more data.
	select {
	case s.activateCache <- struct{}{}:
	default:
	}

	return newOffset, nil
}

// Streamer creates a modules.Streamer that can be used to stream downloads from
// the sia network.
func (r *Renter) Streamer(siaPath modules.SiaPath, disableLocalFetch bool) (string, modules.Streamer, error) {
	if err := r.tg.Add(); err != nil {
		return "", nil, err
	}
	defer r.tg.Done()

	// Lookup the file associated with the nickname.
	node, err := r.staticFileSystem.OpenSiaFile(siaPath)
	if err != nil {
		return "", nil, err
	}
	defer node.Close()

	// Create the streamer
	snap, err := node.Snapshot(siaPath)
	if err != nil {
		return "", nil, err
	}
	s := r.managedStreamer(snap, disableLocalFetch)
	return siaPath.String(), s, nil
}

<<<<<<< HEAD
// StreamerFromSnapshot creates a streamer from an existing snapshot. Since this
// is used for downloading external siafiles we disable local fetch by default.
func (r *Renter) StreamerFromSnapshot(reader io.Reader) (modules.Streamer, error) {
	snapshot, err := siafile.SnapshotFromReader(modules.RootSiaPath(), reader)
	if err != nil {
		return nil, err
	}
	return r.managedStreamer(snapshot, true), nil
=======
// StreamerByNode will open a streamer for the renter, taking a FileNode as
// input instead of a siapath. This is important for fuse, which has filenodes
// that could be getting renamed before the streams are opened.
func (r *Renter) StreamerByNode(node *filesystem.FileNode, disableLocalFetch bool) (modules.Streamer, error) {
	if err := r.tg.Add(); err != nil {
		return nil, err
	}
	defer r.tg.Done()

	// Grab the current SiaPath of the FileNode and then create a snapshot.
	sp := r.staticFileSystem.FileSiaPath(node)
	snap, err := node.Snapshot(sp)
	if err != nil {
		return nil, err
	}
	s := r.managedStreamer(snap, disableLocalFetch)
	return s, nil
>>>>>>> 1750eb75
}

// managedStreamer creates a streamer from a siafile snapshot and starts filling
// its cache.
func (r *Renter) managedStreamer(snapshot *siafile.Snapshot, disableLocalFetch bool) modules.Streamer {
	s := &streamer{
		staticFile: snapshot,
		r:          r,

		activateCache:           make(chan struct{}),
		cacheReady:              make(chan struct{}),
		staticDisableLocalFetch: disableLocalFetch,
		targetCacheSize:         initialStreamerCacheSize,
	}
	go s.threadedFillCache()
	return s
}<|MERGE_RESOLUTION|>--- conflicted
+++ resolved
@@ -491,7 +491,6 @@
 	return siaPath.String(), s, nil
 }
 
-<<<<<<< HEAD
 // StreamerFromSnapshot creates a streamer from an existing snapshot. Since this
 // is used for downloading external siafiles we disable local fetch by default.
 func (r *Renter) StreamerFromSnapshot(reader io.Reader) (modules.Streamer, error) {
@@ -500,7 +499,8 @@
 		return nil, err
 	}
 	return r.managedStreamer(snapshot, true), nil
-=======
+}
+
 // StreamerByNode will open a streamer for the renter, taking a FileNode as
 // input instead of a siapath. This is important for fuse, which has filenodes
 // that could be getting renamed before the streams are opened.
@@ -518,7 +518,6 @@
 	}
 	s := r.managedStreamer(snap, disableLocalFetch)
 	return s, nil
->>>>>>> 1750eb75
 }
 
 // managedStreamer creates a streamer from a siafile snapshot and starts filling
