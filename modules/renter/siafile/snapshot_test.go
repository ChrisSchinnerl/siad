--- conflicted
+++ resolved
@@ -11,11 +11,7 @@
 
 	"gitlab.com/NebulousLabs/Sia/crypto"
 	"gitlab.com/NebulousLabs/Sia/modules"
-<<<<<<< HEAD
 	"gitlab.com/NebulousLabs/Sia/types"
-	"gitlab.com/NebulousLabs/errors"
-=======
->>>>>>> 3f200693
 )
 
 // TestSnapshot tests if a snapshot is created correctly from a SiaFile.
