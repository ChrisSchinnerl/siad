--- conflicted
+++ resolved
@@ -65,15 +65,11 @@
 // callExecute will run the renew job.
 func (j *jobRenew) callExecute() {
 	w := j.staticQueue.staticWorker()
-<<<<<<< HEAD
-	newContract, txnSet, err := w.managedRenew(j.staticFCID, j.staticParams, j.staticTransactionBuilder)
-=======
 
 	// Proactively try to fix a revision mismatch.
 	w.externTryFixRevisionMismatch()
 
-	err := w.managedRenew(j.staticParams, j.staticTransactionBuilder)
->>>>>>> bffdcfce
+	newContract, txnSet, err := w.managedRenew(j.staticFCID, j.staticParams, j.staticTransactionBuilder)
 
 	// If the error could be caused by a revision number mismatch,
 	// signal it by setting the flag.
