package proto

import (
	"encoding/binary"
	"fmt"
	"math"
	"os"
	"sync"

	"gitlab.com/NebulousLabs/Sia/build"
	siasync "gitlab.com/NebulousLabs/Sia/sync"

	"gitlab.com/NebulousLabs/Sia/modules"

	"gitlab.com/NebulousLabs/writeaheadlog"

	"gitlab.com/NebulousLabs/errors"
)

var (
	// ErrInvalidHeaderData is returned when we try to deserialize the header from
	// a []byte with incorrect data
	ErrInvalidHeaderData = errors.New("invalid header data")

	// ErrInvalidSectorNumber is returned when the requested sector doesnt' exist
	ErrInvalidSectorNumber = errors.New("invalid sector given - it does not exist")

	// ErrInvalidVersion is returned when the version of the file we are trying to
	// read does not match the current RefCounterHeaderSize
	ErrInvalidVersion = errors.New("invalid file version")

	// ErrInvalidUpdateInstruction is returned when trying to parse a WAL update
	// instruction that is too short to possibly contain all the required data.
	ErrInvalidUpdateInstruction = errors.New("instructions slice is too short to contain the required data")

	// ErrRefCounterNotExist is returned when there is no refcounter file with
	// the given path
	ErrRefCounterNotExist = errors.New("refcounter does not exist")

	// ErrUpdateWithoutUpdateSession is returned when an update operation is
	// called without an open update session
	ErrUpdateWithoutUpdateSession = errors.New("an update operation was called without an open update session")

	// ErrUpdateAfterDelete is returned when an update operation is attempted to
	// be created after a delete
	ErrUpdateAfterDelete = errors.New("updates cannot be created after a deletion")

	// RefCounterVersion defines the latest version of the RefCounter
	RefCounterVersion = [8]byte{1}

	// UpdateNameDelete is the name of an idempotent update that deletes a file
	// from the disk.
	UpdateNameDelete = "RC_DELETE"

	// UpdateNameTruncate is the name of an idempotent update that truncates a
	// refcounter file by a number of sectors.
	UpdateNameTruncate = "RC_TRUNCATE"

	// UpdateNameWriteAt is the name of an idempotent update that writes a
	// value to a position in the file.
	UpdateNameWriteAt = "RC_WRITE_AT"
)

const (
	// RefCounterHeaderSize is the size of the header in bytes
	RefCounterHeaderSize = 8
)

type (
	// RefCounter keeps track of how many references to each sector exist.
	//
	// Once the number of references drops to zero we consider the sector as
	// garbage. We move the sector to end of the data and set the
	// GarbageCollectionOffset to point to it. We can either reuse it to store
	// new data or drop it from the contract at the end of the current period
	// and before the contract renewal.
	RefCounter struct {
		RefCounterHeader

		filepath   string // where the refcounter is persisted on disk
		numSectors uint64 // used for sanity checks before we attempt mutation operations
		staticWal  *writeaheadlog.WAL
		mu         sync.Mutex

		// utility fields
		staticDeps modules.Dependencies

		refCounterUpdateControl
	}

	// RefCounterHeader contains metadata about the reference counter file
	RefCounterHeader struct {
		Version [8]byte
	}

	// refCounterUpdateControl is a helper struct that holds fields pertaining
	// to the process of updating the refcounter
	refCounterUpdateControl struct {
		// isDeleted marks when a refcounter has been deleted and therefore
		// cannot accept further updates
		isDeleted bool
		// isUpdateInProgress marks when an update session is open and updates
		// are allowed to be created and applied
		isUpdateInProgress bool
		// newSectorCounts holds the new values of sector counters during an
		// update session, so we can use them even before they are stored on
		// disk
		newSectorCounts map[uint64]uint16

		// muUpdates serializes updates to the refcounter. It is acquired by
		// StartUpdate and released by UpdateApplied.
		muUpdate siasync.TryMutex
	}

	// u16 is a utility type for ser/des of uint16 values
	u16 [2]byte
)

// LoadRefCounter loads a refcounter from disk
func LoadRefCounter(path string, wal *writeaheadlog.WAL) (*RefCounter, error) {
	// Open the file and start loading the data.
	f, err := os.Open(path)
	if err != nil {
		return &RefCounter{}, ErrRefCounterNotExist
	}
	defer f.Close()

	var header RefCounterHeader
	headerBytes := make([]byte, RefCounterHeaderSize)
	if _, err = f.ReadAt(headerBytes, 0); err != nil {
		return &RefCounter{}, errors.AddContext(err, "unable to read from file")
	}
	if err = deserializeHeader(headerBytes, &header); err != nil {
		return &RefCounter{}, errors.AddContext(err, "unable to load refcounter header")
	}
	if header.Version != RefCounterVersion {
		return &RefCounter{}, errors.AddContext(ErrInvalidVersion, fmt.Sprintf("expected version %d, got version %d", RefCounterVersion, header.Version))
	}
	fi, err := os.Stat(path)
	if err != nil {
		return &RefCounter{}, errors.AddContext(err, "failed to read file stats")
	}
	numSectors := uint64((fi.Size() - RefCounterHeaderSize) / 2)
	return &RefCounter{
		RefCounterHeader: header,
		filepath:         path,
		numSectors:       numSectors,
		staticWal:        wal,
		staticDeps:       modules.ProdDependencies,
		refCounterUpdateControl: refCounterUpdateControl{
			newSectorCounts: make(map[uint64]uint16),
		},
	}, nil
}

// NewCustomRefCounter creates a new sector reference counter file to accompany
// a contract file and allows setting custom dependencies
func NewCustomRefCounter(path string, numSec uint64, wal *writeaheadlog.WAL, deps modules.Dependencies) (*RefCounter, error) {
	h := RefCounterHeader{
		Version: RefCounterVersion,
	}
	updateHeader := writeaheadlog.WriteAtUpdate(path, 0, serializeHeader(h))

	b := make([]byte, numSec*2)
	for i := uint64(0); i < numSec; i++ {
		binary.LittleEndian.PutUint16(b[i*2:i*2+2], 1)
	}
	updateCounters := writeaheadlog.WriteAtUpdate(path, RefCounterHeaderSize, b)

	err := wal.CreateAndApplyTransaction(writeaheadlog.ApplyUpdates, updateHeader, updateCounters)
	return &RefCounter{
		RefCounterHeader: h,
		filepath:         path,
		numSectors:       numSec,
		staticWal:        wal,
		staticDeps:       deps,
		refCounterUpdateControl: refCounterUpdateControl{
			newSectorCounts: make(map[uint64]uint16),
		},
	}, err
}

// NewRefCounter creates a new sector reference counter file to accompany
// a contract file
func NewRefCounter(path string, numSec uint64, wal *writeaheadlog.WAL) (*RefCounter, error) {
	return NewCustomRefCounter(path, numSec, wal, modules.ProdDependencies)
}

// Append appends one counter to the end of the refcounter file and
// initializes it with `1`
func (rc *RefCounter) Append() (writeaheadlog.Update, error) {
	rc.mu.Lock()
	defer rc.mu.Unlock()
	if !rc.isUpdateInProgress {
		return writeaheadlog.Update{}, ErrUpdateWithoutUpdateSession
	}
	if rc.isDeleted {
		return writeaheadlog.Update{}, ErrUpdateAfterDelete
	}
	rc.numSectors++
	rc.newSectorCounts[rc.numSectors-1] = 1
	return createWriteAtUpdate(rc.filepath, rc.numSectors-1, 1), nil
}

// Count returns the number of references to the given sector
func (rc *RefCounter) Count(secIdx uint64) (uint16, error) {
	rc.mu.Lock()
	defer rc.mu.Unlock()
	return rc.readCount(secIdx)
}

// CreateAndApplyTransaction is a helper method that creates a writeaheadlog
// transaction and applies it.
func (rc *RefCounter) CreateAndApplyTransaction(updates ...writeaheadlog.Update) error {
	rc.mu.Lock()
	defer rc.mu.Unlock()
	// We allow the creation of the file here because of the case where we got
	// interrupted during the creation of the refcounter after writing the
	// header update to the Wal but before applying it.
	f, err := rc.staticDeps.OpenFile(rc.filepath, os.O_CREATE|os.O_RDWR, modules.DefaultFilePerm)
	if err != nil {
		return errors.AddContext(err, "failed to open refcounter file in order to apply updates")
	}
	defer f.Close()
	if !rc.isUpdateInProgress {
		return ErrUpdateWithoutUpdateSession
	}
	// Create the writeaheadlog transaction.
	txn, err := rc.staticWal.NewTransaction(updates)
	if err != nil {
		return errors.AddContext(err, "failed to create wal txn")
	}
	// No extra setup is required. Signal that it is done.
	if err := <-txn.SignalSetupComplete(); err != nil {
		return errors.AddContext(err, "failed to signal setup completion")
	}
	// Starting at this point, the changes to be made are written to the disk.
	// This means that we need to panic in case applying the updates fails in
	// order to avoid data corruption.
	defer func() {
		if err != nil {
<<<<<<< HEAD
			// Before panicking, restore the previous in-mem data, so in case we
			// recover from the panic we'll have valid in-mem data.
			rc.isDeleted = false
			rc.newSectorCounts = make(map[uint64]uint16)
			fi, e := os.Stat(rc.filepath)
			if e != nil {
				build.Critical("Failed to read refcounter stats from disk on panic, cannot restore the valid number of sectors in memory.")
			} else {
				rc.numSectors = uint64((fi.Size() - RefCounterHeaderSize) / 2)
			}
=======
>>>>>>> 271c2301
			panic(err)
		}
	}()
	// Apply the updates.
	if err = applyUpdates(f, updates...); err != nil {
		return errors.AddContext(err, "failed to apply updates")
	}
	// Updates are applied. Let the writeaheadlog know.
	if err = txn.SignalUpdatesApplied(); err != nil {
		return errors.AddContext(err, "failed to signal that updates are applied")
	}
	// Update the in-memory helper fields unless the refcounter is deleted.
	if !rc.isDeleted {
		fi, err := os.Stat(rc.filepath)
		if err != nil {
			return errors.AddContext(err, "failed to read from disk after updates")
		}
		rc.numSectors = uint64((fi.Size() - RefCounterHeaderSize) / 2)
	}
	return nil
}

// Decrement decrements the reference counter of a given sector. The sector
// is specified by its sequential number (secIdx).
// Returns the updated number of references or an error.
func (rc *RefCounter) Decrement(secIdx uint64) (writeaheadlog.Update, error) {
	rc.mu.Lock()
	defer rc.mu.Unlock()
	if !rc.isUpdateInProgress {
		return writeaheadlog.Update{}, ErrUpdateWithoutUpdateSession
	}
	if rc.isDeleted {
		return writeaheadlog.Update{}, ErrUpdateAfterDelete
	}
	if secIdx >= rc.numSectors {
		return writeaheadlog.Update{}, errors.AddContext(ErrInvalidSectorNumber, "failed to decrement")
	}
	count, err := rc.readCount(secIdx)
	if err != nil {
		return writeaheadlog.Update{}, errors.AddContext(err, "failed to read count from decrement")
	}
	if count == 0 {
		return writeaheadlog.Update{}, errors.New("sector count underflow")
	}
	count--
	rc.newSectorCounts[secIdx] = count
	return createWriteAtUpdate(rc.filepath, secIdx, count), nil
}

// DeleteRefCounter deletes the counter's file from disk
func (rc *RefCounter) DeleteRefCounter() (writeaheadlog.Update, error) {
	rc.mu.Lock()
	defer rc.mu.Unlock()
	if !rc.isUpdateInProgress {
		return writeaheadlog.Update{}, ErrUpdateWithoutUpdateSession
	}
	if rc.isDeleted {
		return writeaheadlog.Update{}, ErrUpdateAfterDelete
	}
	// mark the refcounter as deleted and don't allow any further updates to be created
	rc.isDeleted = true
	return createDeleteUpdate(rc.filepath), nil
}

// DropSectors removes the last numSec sector counts from the refcounter file
func (rc *RefCounter) DropSectors(numSec uint64) (writeaheadlog.Update, error) {
	rc.mu.Lock()
	defer rc.mu.Unlock()
	if !rc.isUpdateInProgress {
		return writeaheadlog.Update{}, ErrUpdateWithoutUpdateSession
	}
	if rc.isDeleted {
		return writeaheadlog.Update{}, ErrUpdateAfterDelete
	}
	if numSec > rc.numSectors {
		return writeaheadlog.Update{}, errors.AddContext(ErrInvalidSectorNumber, "failed to drop sectors")
	}
	rc.numSectors -= numSec
	return createTruncateUpdate(rc.filepath, rc.numSectors), nil
}

// Increment increments the reference counter of a given sector. The sector
// is specified by its sequential number (secIdx).
// Returns the updated number of references or an error.
func (rc *RefCounter) Increment(secIdx uint64) (writeaheadlog.Update, error) {
	rc.mu.Lock()
	defer rc.mu.Unlock()
	if !rc.isUpdateInProgress {
		return writeaheadlog.Update{}, ErrUpdateWithoutUpdateSession
	}
	if rc.isDeleted {
		return writeaheadlog.Update{}, ErrUpdateAfterDelete
	}
	if secIdx >= rc.numSectors {
		return writeaheadlog.Update{}, errors.AddContext(ErrInvalidSectorNumber, "failed to increment")
	}
	count, err := rc.readCount(secIdx)
	if err != nil {
		return writeaheadlog.Update{}, errors.AddContext(err, "failed to read count from increment")
	}
	if count == math.MaxUint16 {
		return writeaheadlog.Update{}, errors.New("sector count overflow")
	}
	count++
	rc.newSectorCounts[secIdx] = count
	return createWriteAtUpdate(rc.filepath, secIdx, count), nil
}

// SetCount sets the value of the reference counter of a given sector. The
// sector is specified by its sequential number (secIdx).
func (rc *RefCounter) SetCount(secIdx uint64, c uint16) (writeaheadlog.Update, error) {
	rc.mu.Lock()
	defer rc.mu.Unlock()
	if !rc.isUpdateInProgress {
		return writeaheadlog.Update{}, ErrUpdateWithoutUpdateSession
	}
	if rc.isDeleted {
		return writeaheadlog.Update{}, ErrUpdateAfterDelete
	}
	// this allows the client to set multiple new counts in random order
	if secIdx >= rc.numSectors {
		rc.numSectors = secIdx + 1
	}
	rc.newSectorCounts[secIdx] = c
	return createWriteAtUpdate(rc.filepath, secIdx, c), nil
}

// StartUpdate acquires a lock, ensuring the caller is the only one currently
// allowed to perform updates on this refcounter file.
func (rc *RefCounter) StartUpdate() error {
	rc.muUpdate.Lock()
	return rc.managedStartUpdate()
}

// Swap swaps the two sectors at the given indices
func (rc *RefCounter) Swap(firstIdx, secondIdx uint64) ([]writeaheadlog.Update, error) {
	rc.mu.Lock()
	defer rc.mu.Unlock()
	if !rc.isUpdateInProgress {
		return []writeaheadlog.Update{}, ErrUpdateWithoutUpdateSession
	}
	if rc.isDeleted {
		return []writeaheadlog.Update{}, ErrUpdateAfterDelete
	}
	if firstIdx >= rc.numSectors || secondIdx >= rc.numSectors {
		return []writeaheadlog.Update{}, errors.AddContext(ErrInvalidSectorNumber, "failed to swap sectors")
	}
	firstVal, err := rc.readCount(firstIdx)
	if err != nil {
		return []writeaheadlog.Update{}, errors.AddContext(err, "failed to read count from swap")
	}
	secondVal, err := rc.readCount(secondIdx)
	if err != nil {
		return []writeaheadlog.Update{}, errors.AddContext(err, "failed to read count from swap")
	}
	rc.newSectorCounts[firstIdx] = secondVal
	rc.newSectorCounts[secondIdx] = firstVal
	return []writeaheadlog.Update{
		createWriteAtUpdate(rc.filepath, firstIdx, secondVal),
		createWriteAtUpdate(rc.filepath, secondIdx, firstVal),
	}, nil
}

// UpdateApplied cleans up temporary data and releases the update lock, thus
// allowing other actors to acquire it in order to update the refcounter.
func (rc *RefCounter) UpdateApplied() error {
	rc.mu.Lock()
	defer rc.mu.Unlock()

	// this method cannot be called if there is no active update session
	if !rc.isUpdateInProgress {
		return ErrUpdateWithoutUpdateSession
	}

	// clean up the temp counts
	rc.newSectorCounts = make(map[uint64]uint16)
	// close the update session
	rc.isUpdateInProgress = false
	// release the update lock
	rc.muUpdate.Unlock()
	return nil
}

// managedStartUpdate does everything StartUpdate needs, aside from acquiring a
// lock
func (rc *RefCounter) managedStartUpdate() error {
	rc.mu.Lock()
	defer rc.mu.Unlock()
	if rc.isDeleted {
		return ErrUpdateAfterDelete
	}
	// open an update session
	rc.isUpdateInProgress = true
	return nil
}

// readCount reads the given sector count either from disk (if there are no
// pending updates) or from the in-memory cache (if there are).
func (rc *RefCounter) readCount(secIdx uint64) (uint16, error) {
	// check if the secIdx is a valid sector index based on the number of
	// sectors in the file
	if secIdx >= rc.numSectors {
		return 0, errors.AddContext(ErrInvalidSectorNumber, "failed to read count")
	}
	// check if the value is being changed by a pending update
	if count, ok := rc.newSectorCounts[secIdx]; ok {
		return count, nil
	}
	// read the value from disk
	f, err := rc.staticDeps.Open(rc.filepath)
	if err != nil {
		return 0, errors.AddContext(err, "failed to open the refcounter file")
	}
	defer f.Close()

	var b u16
	if _, err = f.ReadAt(b[:], int64(offset(secIdx))); err != nil {
		return 0, errors.AddContext(err, "failed to read from refcounter file")
	}
	return binary.LittleEndian.Uint16(b[:]), nil
}

// applyUpdates takes a list of WAL updates and applies them.
func applyUpdates(f modules.File, updates ...writeaheadlog.Update) (err error) {
	for _, update := range updates {
		switch update.Name {
		case UpdateNameDelete:
			err = applyDeleteUpdate(update)
		case UpdateNameTruncate:
			err = applyTruncateUpdate(f, update)
		case UpdateNameWriteAt:
			err = applyWriteAtUpdate(f, update)
		default:
			err = fmt.Errorf("unknown update type: %v", update.Name)
		}
		if err != nil {
			return err
		}
	}
	return f.Sync()
}

// createDeleteUpdate is a helper function which creates a writeaheadlog update
// for deleting a given refcounter file.
func createDeleteUpdate(path string) writeaheadlog.Update {
	return writeaheadlog.Update{
		Name:         UpdateNameDelete,
		Instructions: []byte(path),
	}
}

// applyDeleteUpdate parses and applies a Delete update.
func applyDeleteUpdate(update writeaheadlog.Update) error {
	if update.Name != UpdateNameDelete {
		return fmt.Errorf("applyDeleteUpdate called on update of type %v", update.Name)
	}
	// Remove the file and ignore the NotExist error
	if err := os.Remove(string(update.Instructions)); !os.IsNotExist(err) {
		return err
	}
	return nil
}

// createTruncateUpdate is a helper function which creates a writeaheadlog
// update for truncating a number of sectors from the end of the file.
func createTruncateUpdate(path string, newNumSec uint64) writeaheadlog.Update {
	b := make([]byte, 8+len(path))
	binary.LittleEndian.PutUint64(b[:8], newNumSec)
	copy(b[8:8+len(path)], path)
	return writeaheadlog.Update{
		Name:         UpdateNameTruncate,
		Instructions: b,
	}
}

// applyTruncateUpdate parses and applies a Truncate update.
func applyTruncateUpdate(f modules.File, u writeaheadlog.Update) error {
	if u.Name != UpdateNameTruncate {
		return fmt.Errorf("applyAppendTruncate called on update of type %v", u.Name)
	}
	// Decode update.
	_, newNumSec, err := readTruncateUpdate(u)
	if err != nil {
		return err
	}
	// Truncate the file to the needed size.
	return f.Truncate(RefCounterHeaderSize + int64(newNumSec)*2)
}

// createWriteAtUpdate is a helper function which creates a writeaheadlog
// update for swapping the values of two positions in the file.
func createWriteAtUpdate(path string, secIdx uint64, value uint16) writeaheadlog.Update {
	b := make([]byte, 8+2+len(path))
	binary.LittleEndian.PutUint64(b[:8], secIdx)
	binary.LittleEndian.PutUint16(b[8:10], value)
	copy(b[10:10+len(path)], path)
	return writeaheadlog.Update{
		Name:         UpdateNameWriteAt,
		Instructions: b,
	}
}

// applyWriteAtUpdate parses and applies a WriteAt update.
func applyWriteAtUpdate(f modules.File, u writeaheadlog.Update) error {
	if u.Name != UpdateNameWriteAt {
		return fmt.Errorf("applyAppendWriteAt called on update of type %v", u.Name)
	}
	// Decode update.
	_, secIdx, value, err := readWriteAtUpdate(u)
	if err != nil {
		return err
	}

	// Write the value to disk.
	var b u16
	binary.LittleEndian.PutUint16(b[:], value)
	_, err = f.WriteAt(b[:], int64(offset(secIdx)))
	return err
}

// deserializeHeader deserializes a header from []byte
func deserializeHeader(b []byte, h *RefCounterHeader) error {
	if uint64(len(b)) < RefCounterHeaderSize {
		return ErrInvalidHeaderData
	}
	copy(h.Version[:], b[:8])
	return nil
}

// offset calculates the byte offset of the sector counter in the file on disk
func offset(secIdx uint64) uint64 {
	return RefCounterHeaderSize + secIdx*2
}

// readTruncateUpdate decodes a Truncate update
func readTruncateUpdate(u writeaheadlog.Update) (path string, newNumSec uint64, err error) {
	if len(u.Instructions) < 8 {
		err = ErrInvalidUpdateInstruction
		return
	}
	newNumSec = binary.LittleEndian.Uint64(u.Instructions[:8])
	path = string(u.Instructions[8:])
	return
}

// readWriteAtUpdate decodes a WriteAt update
func readWriteAtUpdate(u writeaheadlog.Update) (path string, secIdx uint64, value uint16, err error) {
	if len(u.Instructions) < 10 {
		err = ErrInvalidUpdateInstruction
		return
	}
	secIdx = binary.LittleEndian.Uint64(u.Instructions[:8])
	value = binary.LittleEndian.Uint16(u.Instructions[8:10])
	path = string(u.Instructions[10:])
	return
}

// serializeHeader serializes a header to []byte
func serializeHeader(h RefCounterHeader) []byte {
	b := make([]byte, RefCounterHeaderSize)
	copy(b[:8], h.Version[:])
	return b
}<|MERGE_RESOLUTION|>--- conflicted
+++ resolved
@@ -7,7 +7,6 @@
 	"os"
 	"sync"
 
-	"gitlab.com/NebulousLabs/Sia/build"
 	siasync "gitlab.com/NebulousLabs/Sia/sync"
 
 	"gitlab.com/NebulousLabs/Sia/modules"
@@ -239,19 +238,6 @@
 	// order to avoid data corruption.
 	defer func() {
 		if err != nil {
-<<<<<<< HEAD
-			// Before panicking, restore the previous in-mem data, so in case we
-			// recover from the panic we'll have valid in-mem data.
-			rc.isDeleted = false
-			rc.newSectorCounts = make(map[uint64]uint16)
-			fi, e := os.Stat(rc.filepath)
-			if e != nil {
-				build.Critical("Failed to read refcounter stats from disk on panic, cannot restore the valid number of sectors in memory.")
-			} else {
-				rc.numSectors = uint64((fi.Size() - RefCounterHeaderSize) / 2)
-			}
-=======
->>>>>>> 271c2301
 			panic(err)
 		}
 	}()
