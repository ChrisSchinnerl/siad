package renter

import (
	"context"

	"gitlab.com/NebulousLabs/Sia/crypto"
	"gitlab.com/NebulousLabs/Sia/modules"
	"gitlab.com/NebulousLabs/Sia/skykey"
	"gitlab.com/NebulousLabs/Sia/types"

	"gitlab.com/NebulousLabs/errors"
)

const (
	// skylinkDataSourceRequestSize is the size that is suggested by the data
	// source to be used when reading data from it.
	skylinkDataSourceRequestSize = 1 << 18 // 256 KiB
)

type (
	// skylinkDataSource implements streamBufferDataSource on a Skylink.
	// Notably, it creates a pcws for every single chunk in the Skylink and
	// keeps them in memory, to reduce latency on seeking through the file.
	skylinkDataSource struct {
		// Metadata.
		staticID       modules.DataSourceID
		staticLayout   modules.SkyfileLayout
		staticMetadata modules.SkyfileMetadata

		// The first chunk contains all of the raw data for the skylink, and the
		// chunk fetchers contains one pcws for every chunk in the fanout. The
		// worker sets are spun up in advance so that the HasSector queries have
		// completed by the time that someone needs to fetch the data.
		staticFirstChunk    []byte
		staticChunkFetchers []chunkFetcher

		// Utilities
		staticCtx        context.Context
		staticCancelFunc context.CancelFunc
		staticRenter     *Renter
	}
)

// DataSize implements streamBufferDataSource
func (sds *skylinkDataSource) DataSize() uint64 {
	return sds.staticLayout.Filesize
}

// ID implements streamBufferDataSource
func (sds *skylinkDataSource) ID() modules.DataSourceID {
	return sds.staticID
}

// Metadata implements streamBufferDataSource
func (sds *skylinkDataSource) Metadata() modules.SkyfileMetadata {
	return sds.staticMetadata
}

// RequestSize implements streamBufferDataSource
func (sds *skylinkDataSource) RequestSize() uint64 {
	return skylinkDataSourceRequestSize
}

// SilentClose implements streamBufferDataSource
func (sds *skylinkDataSource) SilentClose() {
	// Cancelling the context for the data source should be sufficient. As all
	// child processes (such as the pcws for each chunk) should be using
	// contexts derived from the sds context.
	sds.staticCancelFunc()
}

// ReadStream implements streamBufferDataSource
func (sds *skylinkDataSource) ReadStream(ctx context.Context, off, fetchSize uint64, pricePerMS types.Currency) chan *readResponse {
	// Prepare the response channel
<<<<<<< HEAD
	responseChan := make(chan *readResponse, 1)
=======
	responseChan := make(chan *skylinkReadResponse, 1)
	if off+fetchSize > sds.staticLayout.Filesize {
		responseChan <- &skylinkReadResponse{
			staticErr: errors.New("given offset and fetchsize exceed the underlying filesize"),
		}
		return responseChan
	}

	// Determine how large each chunk is.
	chunkSize := uint64(sds.staticLayout.FanoutDataPieces) * modules.SectorSize
	firstChunkLength := uint64(len(sds.staticFirstChunk))

	// Prepare an array of download chans on which we'll receive the data.
	numChunks := fetchSize / chunkSize
	if fetchSize%chunkSize != 0 {
		numChunks += 1
	}
	downloadChans := make([]chan *downloadResponse, 0, numChunks)
>>>>>>> ae30c9c6

	// If there is data in the first chunk it means we are dealing with a small
	// skyfile without fanout bytes, that means we can simply read from that and
	// return early.
	firstChunkLength := uint64(len(sds.staticFirstChunk))
	if firstChunkLength != 0 {
		bytesLeft := firstChunkLength - off
		if fetchSize > bytesLeft {
			fetchSize = bytesLeft
		}
		responseChan <- &readResponse{
			staticData: sds.staticFirstChunk[off : off+fetchSize],
		}
		return responseChan
	}

	// Determine how large each chunk is.
	chunkSize := uint64(sds.staticLayout.FanoutDataPieces) * modules.SectorSize

	// Prepare an array of download chans on which we'll receive the data.
	numChunks := fetchSize / chunkSize
	if fetchSize%chunkSize != 0 {
		numChunks += 1
	}
	downloadChans := make([]chan *downloadResponse, 0, numChunks)

	// Otherwise we are dealing with a large skyfile and have to aggregate the
	// download responses for every chunk in the fanout. We keep reading from
	// chunks until all the data has been read.
	var n uint64
	for n < fetchSize && off < sds.staticLayout.Filesize {
		// Determine which chunk the offset is currently in.
		chunkIndex := off / chunkSize
		offsetInChunk := off % chunkSize
		remainingBytes := fetchSize - n

		// Determine how much data to read from the chunk.
		remainingInChunk := chunkSize - offsetInChunk
		downloadSize := remainingInChunk
		if remainingInChunk > remainingBytes {
			downloadSize = remainingBytes
		}

		// Schedule the download.
		respChan, err := sds.staticChunkFetchers[chunkIndex].Download(ctx, pricePerMS, offsetInChunk, downloadSize)
		if err != nil {
			responseChan <- &readResponse{
				staticErr: errors.AddContext(err, "unable to start download"),
			}
			return responseChan
		}
		downloadChans = append(downloadChans, respChan)

		off += downloadSize
		n += downloadSize
	}

	// Launch a goroutine that collects all download responses, aggregates them
	// and sends it as a single response over the response channel.
	err := sds.staticRenter.tg.Launch(func() {
		data := make([]byte, fetchSize)
		offset := 0
		failed := false
		for _, respChan := range downloadChans {
			resp := <-respChan
<<<<<<< HEAD
			if resp.err != nil {
				responseChan <- &readResponse{staticErr: resp.err}
				break
=======
			if resp.err == nil {
				n := copy(data[offset:], resp.data)
				offset += n
				continue
			}
			if !failed {
				failed = true
				responseChan <- &skylinkReadResponse{staticErr: resp.err}
				close(responseChan)
>>>>>>> ae30c9c6
			}
		}
<<<<<<< HEAD
		responseChan <- &readResponse{staticData: data}
=======

		if !failed {
			responseChan <- &skylinkReadResponse{staticData: data}
			close(responseChan)
		}
>>>>>>> ae30c9c6
	})
	if err != nil {
		responseChan <- &readResponse{staticErr: err}
	}
	return responseChan
}

// skylinkDataSource will create a streamBufferDataSource for the data contained
// inside of a Skylink. The function will not return until the base sector and
// all skyfile metadata has been retrieved.
//
// NOTE: Skylink data sources are cached and outlive the user's request because
// multiple different callers may want to use the same data source. We do have
// to pass in a context though to adhere to a possible user-imposed request
// timeout. This can be optimized to always create the data source when it was
// requested, but we should only do so after gathering some real world feedback
// that indicates we would benefit from this.
func (r *Renter) skylinkDataSource(ctx context.Context, link modules.Skylink, pricePerMS types.Currency) (streamBufferDataSource, error) {
	// Create the context for the data source - a child of the renter
	// threadgroup but otherwise independent. This is very important as the
	// datasource is cached and outlives the request scope.
	dsCtx, cancelFunc := context.WithCancel(r.tg.StopCtx())

	// If this function exits with an error we need to call cancel, due to the
	// many returns here we use a boolean that cancels by default, only if we
	// reach the very end of this function we do not call cancel.
	cancel := true
	defer func() {
		if cancel {
			cancelFunc()
		}
	}()

	// Create the pcws for the first chunk. We use a passthrough cipher and
	// erasure coder. If the base sector is encrypted, we will notice and be
	// able to decrypt it once we have fully downloaded it and are able to
	// access the layout. We can make the assumption on the erasure coding being
	// of 1-n seeing as we currently always upload the basechunk using 1-N
	// redundancy.
	ptec := modules.NewPassthroughErasureCoder()
	tpsk, err := crypto.NewSiaKey(crypto.TypePlain, nil)
	if err != nil {
		return nil, errors.AddContext(err, "unable to create plain skykey")
	}
	pcws, err := r.newPCWSByRoots(ctx, []crypto.Hash{link.MerkleRoot()}, ptec, tpsk, 0)
	if err != nil {
		return nil, errors.AddContext(err, "unable to create the worker set for this skylink")
	}

	// Get the offset and fetchsize from the skylink
	offset, fetchSize, err := link.OffsetAndFetchSize()
	if err != nil {
		return nil, errors.AddContext(err, "unable to parse skylink")
	}

	// Download the base sector. The base sector contains the metadata, without
	// it we can't provide a completed data source.
	//
	// NOTE: we pass in the provided context here, if the user imposed a timeout
	// on the download request, this will fire if it takes too long.
	respChan, err := pcws.managedDownload(ctx, pricePerMS, offset, fetchSize)
	if err != nil {
		return nil, errors.AddContext(err, "unable to start download")
	}
	resp := <-respChan
	if resp.err != nil {
		return nil, errors.AddContext(err, "base sector download did not succeed")
	}
	baseSector := resp.data
	if len(baseSector) < modules.SkyfileLayoutSize {
		return nil, errors.New("download did not fetch enough data, layout cannot be decoded")
	}

	// Check if the base sector is encrypted, and attempt to decrypt it.
	// This will fail if we don't have the decryption key.
	var fileSpecificSkykey skykey.Skykey
	if modules.IsEncryptedBaseSector(baseSector) {
		fileSpecificSkykey, err = r.decryptBaseSector(baseSector)
		if err != nil {
			return nil, errors.AddContext(err, "unable to decrypt skyfile base sector")
		}
	}

	// Parse out the metadata of the skyfile.
	layout, fanoutBytes, metadata, firstChunk, err := modules.ParseSkyfileMetadata(baseSector)
	if err != nil {
		return nil, errors.AddContext(err, "error parsing skyfile metadata")
	}

	// If there's a fanout create a PCWS for every chunk.
	var fanoutChunkFetchers []chunkFetcher
	if len(fanoutBytes) > 0 {
		// Derive the fanout key
		fanoutKey, err := r.deriveFanoutKey(&layout, fileSpecificSkykey)
		if err != nil {
			return nil, errors.AddContext(err, "unable to derive encryption key")
		}

<<<<<<< HEAD
		// Create the erasure coder
		ec, err := modules.NewRSSubCode(int(layout.FanoutDataPieces), int(layout.FanoutParityPieces), crypto.SegmentSize)
=======
	// Create PCWSs for every chunk in the fanout
	fanoutChunks, err := layout.DecodeFanoutIntoChunks(fanoutBytes)
	if err != nil {
		return nil, errors.AddContext(err, "error parsing skyfile fanout")
	}
	fanoutChunkFetchers := make([]chunkFetcher, len(fanoutChunks))
	for i, chunk := range fanoutChunks {
		pcws, err := r.newPCWSByRoots(ctx, chunk, ec, fanoutKey, uint64(i))
>>>>>>> ae30c9c6
		if err != nil {
			return nil, errors.AddContext(err, "unable to derive erasure coding settings for fanout")
		}

		// Create a PCWS for every chunk
		fanoutChunks, err := decodeFanoutIntoChunks(layout, fanoutBytes)
		if err != nil {
			return nil, errors.AddContext(err, "error parsing skyfile fanout")
		}
		for i, chunk := range fanoutChunks {
			pcws, err := r.newPCWSByRoots(dsCtx, chunk, ec, fanoutKey, uint64(i))
			if err != nil {
				return nil, errors.AddContext(err, "unable to create worker set for all chunk indices")
			}
			fanoutChunkFetchers = append(fanoutChunkFetchers, pcws)
		}
	}

	cancel = false
	sds := &skylinkDataSource{
		staticID:       link.DataSourceID(),
		staticLayout:   layout,
		staticMetadata: metadata,

		staticFirstChunk:    firstChunk,
		staticChunkFetchers: fanoutChunkFetchers,

		staticCtx:        dsCtx,
		staticCancelFunc: cancelFunc,
		staticRenter:     r,
	}
	return sds, nil
}<|MERGE_RESOLUTION|>--- conflicted
+++ resolved
@@ -72,28 +72,13 @@
 // ReadStream implements streamBufferDataSource
 func (sds *skylinkDataSource) ReadStream(ctx context.Context, off, fetchSize uint64, pricePerMS types.Currency) chan *readResponse {
 	// Prepare the response channel
-<<<<<<< HEAD
 	responseChan := make(chan *readResponse, 1)
-=======
-	responseChan := make(chan *skylinkReadResponse, 1)
 	if off+fetchSize > sds.staticLayout.Filesize {
-		responseChan <- &skylinkReadResponse{
+		responseChan <- &readResponse{
 			staticErr: errors.New("given offset and fetchsize exceed the underlying filesize"),
 		}
 		return responseChan
 	}
-
-	// Determine how large each chunk is.
-	chunkSize := uint64(sds.staticLayout.FanoutDataPieces) * modules.SectorSize
-	firstChunkLength := uint64(len(sds.staticFirstChunk))
-
-	// Prepare an array of download chans on which we'll receive the data.
-	numChunks := fetchSize / chunkSize
-	if fetchSize%chunkSize != 0 {
-		numChunks += 1
-	}
-	downloadChans := make([]chan *downloadResponse, 0, numChunks)
->>>>>>> ae30c9c6
 
 	// If there is data in the first chunk it means we are dealing with a small
 	// skyfile without fanout bytes, that means we can simply read from that and
@@ -159,11 +144,6 @@
 		failed := false
 		for _, respChan := range downloadChans {
 			resp := <-respChan
-<<<<<<< HEAD
-			if resp.err != nil {
-				responseChan <- &readResponse{staticErr: resp.err}
-				break
-=======
 			if resp.err == nil {
 				n := copy(data[offset:], resp.data)
 				offset += n
@@ -171,20 +151,15 @@
 			}
 			if !failed {
 				failed = true
-				responseChan <- &skylinkReadResponse{staticErr: resp.err}
+				responseChan <- &readResponse{staticErr: resp.err}
 				close(responseChan)
->>>>>>> ae30c9c6
-			}
-		}
-<<<<<<< HEAD
-		responseChan <- &readResponse{staticData: data}
-=======
+			}
+		}
 
 		if !failed {
-			responseChan <- &skylinkReadResponse{staticData: data}
+			responseChan <- &readResponse{staticData: data}
 			close(responseChan)
 		}
->>>>>>> ae30c9c6
 	})
 	if err != nil {
 		responseChan <- &readResponse{staticErr: err}
@@ -283,25 +258,14 @@
 			return nil, errors.AddContext(err, "unable to derive encryption key")
 		}
 
-<<<<<<< HEAD
 		// Create the erasure coder
 		ec, err := modules.NewRSSubCode(int(layout.FanoutDataPieces), int(layout.FanoutParityPieces), crypto.SegmentSize)
-=======
-	// Create PCWSs for every chunk in the fanout
-	fanoutChunks, err := layout.DecodeFanoutIntoChunks(fanoutBytes)
-	if err != nil {
-		return nil, errors.AddContext(err, "error parsing skyfile fanout")
-	}
-	fanoutChunkFetchers := make([]chunkFetcher, len(fanoutChunks))
-	for i, chunk := range fanoutChunks {
-		pcws, err := r.newPCWSByRoots(ctx, chunk, ec, fanoutKey, uint64(i))
->>>>>>> ae30c9c6
 		if err != nil {
 			return nil, errors.AddContext(err, "unable to derive erasure coding settings for fanout")
 		}
 
 		// Create a PCWS for every chunk
-		fanoutChunks, err := decodeFanoutIntoChunks(layout, fanoutBytes)
+		fanoutChunks, err := layout.DecodeFanoutIntoChunks(fanoutBytes)
 		if err != nil {
 			return nil, errors.AddContext(err, "error parsing skyfile fanout")
 		}
