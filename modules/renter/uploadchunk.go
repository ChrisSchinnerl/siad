package renter

import (
	"fmt"
	"io"
	"os"
	"sync"
	"time"

	"gitlab.com/NebulousLabs/errors"

	"gitlab.com/NebulousLabs/Sia/crypto"
	"gitlab.com/NebulousLabs/Sia/modules"
	"gitlab.com/NebulousLabs/Sia/modules/renter/filesystem"
	"gitlab.com/NebulousLabs/Sia/modules/renter/filesystem/siafile"
)

// uploadChunkID is a unique identifier for each chunk in the renter.
type uploadChunkID struct {
	fileUID siafile.SiafileUID // Unique to each file.
	index   uint64             // Unique to each chunk within a file.
}

// unfinishedUploadChunk contains a chunk from the filesystem that has not
// finished uploading, including knowledge of the progress.
type unfinishedUploadChunk struct {
	// Information about the file. localPath may be the empty string if the file
	// is known not to exist locally.
	id        uploadChunkID
	fileEntry *filesystem.FileNode

	// Information about the chunk, namely where it exists within the file.
	fileRecentlySuccessful bool // indicates if the file the chunk is from had a recent successful repair
	health                 float64
	length                 uint64
	staticMemoryNeeded     uint64 // memory needed in bytes
	memoryReleased         uint64 // memory that has been returned of memoryNeeded
	staticMinimumPieces    int    // number of pieces required to recover the file.
	offset                 int64  // Offset of the chunk within the file.
	onDisk                 bool   // indicates if there is a local file accessible on disk
	staticPiecesNeeded     int    // number of pieces to achieve a 100% complete upload
	stuck                  bool   // indicates if the chunk was marked as stuck during last repair
	stuckRepair            bool   // indicates if the chunk was identified for repair by the stuck loop

	staticMemoryManager *memoryManager

	// Static cached fields.
	staticIndex    uint64
	staticSiaPath  string
	staticPriority bool // indicates if the chunk should get access to priority memory

	// The logical data is the data that is presented to the user when the user
	// requests the chunk. The physical data is all of the pieces that get
	// stored across the network.
	logicalChunkData  [][]byte
	physicalChunkData [][]byte

	// staticExpectedPieceRoots is a list of piece roots that are known for the
	// chunk. If the roots are blank, it means there is no expectation for the
	// root. This field is used to prevent file corruption when repairing from
	// an authenticated source. For example, if repairing from a local file,
	// it's possible that the local file has changed since being originally
	// uploaded. This field allows us to check after we load the file locally
	// and be confident that the data now is the same as what it used to be.
	staticExpectedPieceRoots []crypto.Hash

	// sourceReader is an optional source for the logical chunk data. If
	// available it will be tried before the repair path or remote repair.
	sourceReader io.ReadCloser

	// Performance information.
	chunkCreationTime        time.Time
	chunkPoppedFromHeapTime  time.Time
	chunkDistributionTime    time.Time
	chunkFailedProcessTimes  []time.Time
	chunkSuccessProcessTimes []time.Time
	chunkAvailableTime       time.Time
	chunkCompleteTime        time.Time

	// Channels used to signal the progress of the chunk.
	staticAvailableChan       chan struct{} // used to signal that the chunk is available on the Sia network. Error needs to be checked.
	staticUploadCompletedChan chan struct{} // used to signal that the chunk has finished uploading to the Sia network. Error needs to be checked.

	// Worker synchronization fields. The mutex only protects these fields.
	//
	// When a worker passes over a piece for upload to go on standby:
	//	+ the worker should add itself to the list of standby chunks
	//  + the worker should call for memory to be released
	//
	// When a worker passes over a piece because it's not useful:
	//	+ the worker should decrement the number of workers remaining
	//	+ the worker should call for memory to be released
	//
	// When a worker accepts a piece for upload:
	//	+ the worker should increment the number of pieces registered
	// 	+ the worker should mark the piece usage for the piece it is uploading
	//	+ the worker should decrement the number of workers remaining
	//
	// When a worker completes an upload (success or failure):
	//	+ the worker should decrement the number of pieces registered
	//  + the worker should call for memory to be released
	//
	// When a worker completes an upload (failure):
	//	+ the worker should unmark the piece usage for the piece it registered
	//	+ the worker should notify the standby workers of a new available piece
	//
	// When a worker completes an upload successfully:
	//	+ the worker should increment the number of pieces completed
	//	+ the worker should decrement the number of pieces registered
	//	+ the worker should release the memory for the completed piece
	err              error
	mu               sync.Mutex
	pieceUsage       []bool              // 'true' if a piece is either uploaded, or a worker is attempting to upload that piece.
	piecesCompleted  int                 // number of pieces that have been fully uploaded.
	piecesRegistered int                 // number of pieces that are being uploaded, but aren't finished yet (may fail).
	released         bool                // whether this chunk has been released from the active chunks set.
	unusedHosts      map[string]struct{} // hosts that aren't yet storing any pieces or performing any work.
	workersRemaining int                 // number of inactive workers still able to upload a piece.
	workersStandby   []*worker           // workers that can be used if other workers fail.

	cancelMU sync.Mutex     // cancelMU needs to be held when adding to cancelWG and reading/writing canceled.
	canceled bool           // cancel the work on this chunk.
	cancelWG sync.WaitGroup // WaitGroup to wait on after canceling the uploadchunk.
}

// staticAvailable returns whether or not the chunk is available yet on the Sia
// network.
func (uc *unfinishedUploadChunk) staticAvailable() bool {
	select {
	case <-uc.staticAvailableChan:
		return true
	default:
		return false
	}
}

// staticUploadComplete returns whether or not the chunk is fully uploaded to
// the Sia network.
func (uc *unfinishedUploadChunk) staticUploadComplete() bool {
	select {
	case <-uc.staticUploadCompletedChan:
		return true
	default:
		return false
	}
}

// managedIncreaseRemainingWorkers increases the number of remaining workers but
// the given value
func (uc *unfinishedUploadChunk) managedIncreaseRemainingWorkers(numWorkers int) {
	uc.mu.Lock()
	defer uc.mu.Unlock()
	uc.workersRemaining += numWorkers
}

// managedUpdateDistributionTime updates the chunk's distribution time
func (uc *unfinishedUploadChunk) managedUpdateDistributionTime() {
	uc.mu.Lock()
	defer uc.mu.Unlock()
	uc.chunkDistributionTime = time.Now()
}

// managedNotifyStandbyWorkers is called when a worker fails to upload a piece, meaning
// that the standby workers may now be needed to help the piece finish
// uploading.
func (uc *unfinishedUploadChunk) managedNotifyStandbyWorkers() {
	// Copy the standby workers into a new slice and reset it since we can't
	// hold the lock while calling the managed function.
	uc.mu.Lock()
	standbyWorkers := make([]*worker, len(uc.workersStandby))
	copy(standbyWorkers, uc.workersStandby)
	uc.workersStandby = uc.workersStandby[:0]
	uc.mu.Unlock()

	for i := 0; i < len(standbyWorkers); i++ {
		standbyWorkers[i].callQueueUploadChunk(uc)
	}
}

// chunkComplete checks some fields of the chunk to determine if the chunk is
// completed. This can either mean that it ran out of workers or that it was
// uploaded successfully.
func (uc *unfinishedUploadChunk) chunkComplete() bool {
	// The whole chunk was uploaded successfully.
	if uc.piecesCompleted == uc.staticPiecesNeeded && uc.piecesRegistered == 0 {
		return true
	}
	// We are no longer doing any uploads and we don't have any workers left.
	if uc.workersRemaining == 0 && uc.piecesRegistered == 0 {
		return true
	}
	return false
}

// readDataPieces reads dataPieces from a io.Reader and stores them in a
// [][]byte ready to be encoded using an ErasureCoder.
func readDataPieces(r io.Reader, ec modules.ErasureCoder, pieceSize uint64) ([][]byte, uint64, error) {
	dataPieces := make([][]byte, ec.MinPieces())
	var total uint64
	for i := range dataPieces {
		dataPieces[i] = make([]byte, pieceSize)
		n, err := io.ReadFull(r, dataPieces[i])
		total += uint64(n)
		if err != nil && !errors.Contains(err, io.EOF) && err != io.ErrUnexpectedEOF {
			return nil, 0, errors.AddContext(err, "failed to read chunk from source reader")
		}
	}
	return dataPieces, total, nil
}

// padAndEncryptPiece will add padding to a unfinishedUploadChunk's piece at
// index i and then encrypt it.
func (uc *unfinishedUploadChunk) padAndEncryptPiece(i int) {
	padAndEncryptPiece(uc.staticIndex, uint64(i), uc.logicalChunkData, uc.fileEntry.MasterKey())
}

// padAndEncryptPiece will add padding to a piece and then encrypt it.
func padAndEncryptPiece(chunkIndex, pieceIndex uint64, logicalChunkData [][]byte, masterKey crypto.CipherKey) {
	// If the piece is not a full sector, pad it with empty bytes. The padding
	// is done before applying encryption, meaning the data fed to the host does
	// not have a bunch of zeroes in it.
	//
	// This has the extra benefit of making the result deterministic, which is
	// important when checking the integrity of a local file later on.
	short := int(modules.SectorSize) - len(logicalChunkData[pieceIndex])
	if short > 0 {
		// The form `append(obj, make([]T, n))` will be optimized by the
		// compiler to eliminate unneeded allocations starting go 1.11.
		logicalChunkData[pieceIndex] = append(logicalChunkData[pieceIndex], make([]byte, short)...)
	}
	// Encrypt the piece.
	key := masterKey.Derive(chunkIndex, pieceIndex)
	// TODO: Switch this to perform in-place encryption.
	logicalChunkData[pieceIndex] = key.EncryptBytes(logicalChunkData[pieceIndex])
}

// managedDownloadLogicalChunkData will fetch the logical chunk data by sending a
// download to the renter's downloader, and then using the data that gets
// returned.
func (r *Renter) managedDownloadLogicalChunkData(chunk *unfinishedUploadChunk) error {
	//  Determine what the download length should be. Normally it is just the
	//  chunk size, but if this is the last chunk we need to download less
	//  because the file is not that large.
	//
	// TODO: There is a disparity in the way that the upload and download code
	// handle the last chunk, which may not be full sized.
	downloadLength := chunk.length
	if chunk.staticIndex == chunk.fileEntry.NumChunks()-1 && chunk.fileEntry.Size()%chunk.length != 0 {
		downloadLength = chunk.fileEntry.Size() % chunk.length
	}

	// Prepare snapshot.
	snap, err := chunk.fileEntry.SnapshotRange(r.staticFileSystem.FileSiaPath(chunk.fileEntry), uint64(chunk.offset), downloadLength)
	if err != nil {
		return err
	}
	// Create the download. 'disableLocalFetch' is set to true here to prevent
	// the download from trying to load the chunk from disk. This field is set
	// because the local fetch version of the download call does not perform an
	// integrity check.
	buf := NewDownloadDestinationBuffer()
	d, err := r.managedNewDownload(downloadParams{
		destination:       buf,
		destinationType:   "buffer",
		disableLocalFetch: true,
		file:              snap,

		latencyTarget: 200e3, // No need to rush latency on repair downloads.
		length:        downloadLength,
		needsMemory:   false, // We already requested memory, the download memory fits inside of that.
		offset:        uint64(chunk.offset),
		overdrive:     0, // No need to rush the latency on repair downloads.
		priority:      0, // Repair downloads are completely de-prioritized.

		staticMemoryManager: chunk.staticMemoryManager, // Same memory manager as upload chunk
	})
	if err != nil {
		return err
	}
	// Start the download.
	if err := d.Start(); err != nil {
		return err
	}

	// Register some cleanup for when the download is done.
	d.OnComplete(func(_ error) error {
		// Update the access time when the download is done.
		return chunk.fileEntry.SiaFile.UpdateAccessTime()
	})

	// Wait for the download to complete.
	select {
	case <-d.completeChan:
	case <-r.tg.StopChan():
		return errors.New("repair download interrupted by stop call")
	}
	if d.Err() != nil {
		buf.pieces = nil
		return d.Err()
	}
	chunk.logicalChunkData = buf.pieces

	// Reconstruct the pieces.
	//
	// TODO: Ideally there is a way to perform the reconstruction here such that
	// only the necessary pieces are reconstructed.
	err = chunk.fileEntry.ErasureCode().Reconstruct(chunk.logicalChunkData)
	if err != nil {
		return errors.AddContext(err, "unable to reconstruct the data downloaded from the network during repair")
	}
	// Loop through the pieces and encrypt any that are needed, while dropping
	// any pieces that are not needed.
	var wg sync.WaitGroup
	for i := 0; i < len(chunk.pieceUsage); i++ {
		if chunk.pieceUsage[i] {
			chunk.logicalChunkData[i] = nil
			continue
		}
		wg.Add(1)
		go func(i int) {
			chunk.padAndEncryptPiece(i)
			wg.Done()
		}(i)
	}
	wg.Wait()
	return nil
}

// threadedFetchAndRepairChunk will fetch the logical data for a chunk, create
// the physical pieces for the chunk, and then distribute them.
func (r *Renter) threadedFetchAndRepairChunk(chunk *unfinishedUploadChunk) {
	err := r.tg.Add()
	if err != nil {
		return
	}
	defer r.tg.Done()

	// Calculate the amount of memory needed for erasure coding. This will need
	// to be released if there's an error before erasure coding is complete.
	erasureCodingMemory := chunk.fileEntry.PieceSize() * uint64(chunk.fileEntry.ErasureCode().MinPieces())

	// Calculate the amount of memory to release due to already completed
	// pieces. This memory gets released during encryption, but needs to be
	// released if there's a failure before encryption happens.
	var pieceCompletedMemory uint64
	for i := 0; i < len(chunk.pieceUsage); i++ {
		if chunk.pieceUsage[i] {
			pieceCompletedMemory += modules.SectorSize
		}
	}

	// Fetch the logical data for the chunk.
	err = r.managedFetchLogicalChunkData(chunk)
	if err != nil {
		// Logical data is not available, cannot upload. Chunk will not be
		// distributed to workers, therefore set workersRemaining equal to zero.
		// The erasure coding memory has not been released yet, be sure to
		// release that as well.
		chunk.mu.Lock()
		chunk.logicalChunkData = nil
		chunk.workersRemaining = 0
		chunk.err = errors.AddContext(err, "logical data was not successfully fetched during repair")
		close(chunk.staticAvailableChan)
		close(chunk.staticUploadCompletedChan)
		chunk.staticMemoryManager.Return(erasureCodingMemory + pieceCompletedMemory)
		chunk.memoryReleased += erasureCodingMemory + pieceCompletedMemory
		chunk.mu.Unlock()
		r.repairLog.Printf("Unable to fetch the logical data for chunk %v of %s - marking as stuck: %v", chunk.staticIndex, chunk.staticSiaPath, err)

		// Remove the failed chunk from the repair heap.
		r.uploadHeap.managedMarkRepairDone(chunk)

		// If Sia is not currently online, the chunk doesn't need to be marked
		// as stuck.
		if !r.g.Online() {
			return
		}
		// Mark chunk as stuck because the renter was unable to fetch the
		// logical data.
		r.repairLog.Printf("Marking a chunk %v of file %s as stuck because the logical data could not be fetched: %v", chunk.staticIndex, chunk.staticSiaPath, err)
		err = chunk.fileEntry.SetStuck(chunk.staticIndex, true)
		if err != nil {
			r.repairLog.Printf("Error marking chunk %v of file %s as stuck: %v", chunk.staticIndex, chunk.staticSiaPath, err)
		}
		return
	}
	// Return the erasure coding memory. This is not handled by the data
	// fetching, where the erasure coding occurs.
	chunk.staticMemoryManager.Return(erasureCodingMemory + pieceCompletedMemory)
	chunk.memoryReleased += erasureCodingMemory + pieceCompletedMemory
	// Swap the physical chunk data and the logical chunk data. There is
	// probably no point to having both, given that we perform such a clean
	// handoff here, but since the code is already written this way, it may be
	// best to leave it.
	chunk.physicalChunkData = chunk.logicalChunkData
	chunk.logicalChunkData = nil

	// Sanity check - we should have at least as many physical data pieces as we
	// do elements in our piece usage.
	if len(chunk.physicalChunkData) < len(chunk.pieceUsage) {
		r.log.Critical("not enough physical pieces to match the upload settings of the file")
		return
	}

	// Distribute the chunk to the workers.
	r.staticUploadChunkDistributionQueue.callAddUploadChunk(chunk)
}

// staticEncryptAndCheckIntegrity will run through the pieces that are
// presented, assumed to be already erasure coded. The integrity check will
// perform the encryption on the pieces and then ensure that the result matches
// any known roots for the renter.
func (uc *unfinishedUploadChunk) staticEncryptAndCheckIntegrity() error {
	// Verify that all of the shards match the piece roots we are expecting. Use
	// one thread per piece so that the verification is multicore.
	var zeroHash crypto.Hash
	var wg sync.WaitGroup
	failures := make([]bool, len(uc.logicalChunkData))
	for i := range uc.logicalChunkData {
		// Skip if there is no data.
		if uc.logicalChunkData[i] == nil {
			continue
		}
		// Skip if this piece is not needed.
		if uc.pieceUsage[i] {
			uc.logicalChunkData[i] = nil
			continue
		}
		wg.Add(1)
		go func(i int) {
			defer wg.Done()

			// Encrypt and pad the piece with the given index.
			uc.padAndEncryptPiece(i)

			// Perform the integrity check. Skip the integrity check on this
			// piece if there is no hash available.
			if uc.staticExpectedPieceRoots[i] == zeroHash {
				return
			}
			root := crypto.MerkleRoot(uc.logicalChunkData[i])
			if root != uc.staticExpectedPieceRoots[i] {
				failures[i] = true
			}
		}(i)
	}
	wg.Wait()

	// Scan through and see if there were any failures.
	for _, failure := range failures {
		if failure {
			// Integrity check has failed. Create an error and quit.
			return errors.New("physical data integrity check has failed")
		}
	}
	return nil
}

// staticReadLogicalData initializes the chunk's logicalChunkData using data read from
// r, returning the number of bytes read.
func (uc *unfinishedUploadChunk) staticReadLogicalData(r io.Reader) (uint64, error) {
	// Allocate data pieces and fill them with data from r.
	dataPieces, total, err := readDataPieces(r, uc.fileEntry.ErasureCode(), uc.fileEntry.PieceSize())
	if err != nil {
		return 0, err
	}
	// Encode the data pieces, forming the chunk's logical data.
	//
	// TODO: Ideally there is a way to only encode the shards that we need.
	uc.logicalChunkData, _ = uc.fileEntry.ErasureCode().EncodeShards(dataPieces)
	return total, nil
}

// staticFetchLogicalDataFromReader will load the logical data for a chunk from
// a reader, and perform an integrity check on the chunk to ensure correctness.
func (r *Renter) staticFetchLogicalDataFromReader(uc *unfinishedUploadChunk) (err error) {
	defer func() {
		err = errors.Compose(err, uc.sourceReader.Close())
	}()

	// Grab the logical data from the reader.
	n, err := uc.staticReadLogicalData(uc.sourceReader)
	if err != nil {
		return errors.AddContext(err, "unable to read the chunk data from the source reader")
	}

	// Perform an integrity check on the data that was pulled from the reader.
	err = uc.staticEncryptAndCheckIntegrity()
	if err != nil {
		return errors.AddContext(err, "source data does not match previously uploaded data - blocking corrupt repair")
	}

	// Adjust the filesize. Since we don't know the length of the stream
	// beforehand we simply assume that a whole chunk will be added to the
	// file. That's why we subtract the difference between the size of a
	// chunk and n here.
	adjustedSize := uc.fileEntry.Size() - uc.length + n
	if errSize := uc.fileEntry.SetFileSize(adjustedSize); errSize != nil {
		return errors.AddContext(errSize, "failed to adjust FileSize")
	}
	return nil
}

// managedFetchLogicalChunkData will get the raw data for a chunk, pulling it from disk if
// possible but otherwise queueing a download.
//
// uc.data should be passed as 'nil' to the download, to keep memory usage as
// light as possible.
func (r *Renter) managedFetchLogicalChunkData(uc *unfinishedUploadChunk) error {
	// Use a sourceReader if one is available.
	if uc.sourceReader != nil {
		err := r.staticFetchLogicalDataFromReader(uc)
		if err != nil {
<<<<<<< HEAD
			// Return an error. Otherwise the upload streamer might be
			// unnecessarily blocked until all downloads time out.
			return errors.AddContext(err, "Unable to load logical data from source reader")
=======
			return errors.AddContext(err, "unable to load logical data from source reader")
>>>>>>> 08ad7413
		}
		return nil
	}

	// No source reader available. Check if there's potentially a local file. If
	// there is no local file, fall back to doing a remote repair.
	// disk.
	if uc.fileEntry.LocalPath() == "" {
		return r.managedDownloadLogicalChunkData(uc)
	}

	//  Try to fetch the file from the local path and upload there.
	err := func() error {
		osFile, err := os.Open(uc.fileEntry.LocalPath())
		if os.IsNotExist(err) {
			// The file doesn't exist on disk anymore, drop the local path.
			//
			// NOTE: we are removing the localpath here to avoid potential
			// future corruption by a different file with the same filename
			// being added at the localpath location.
			r.log.Println("WARN: local file not found on disk, setting localpath to '' to avoid corruption for", uc.fileEntry.SiaFilePath())
			err = errors.Compose(err, uc.fileEntry.SetLocalPath(""))
		}
		if err != nil {
			return errors.AddContext(err, "unable to open file locally")
		}
		defer func() {
			err = errors.Compose(err, osFile.Close())
		}()
		sr := io.NewSectionReader(osFile, uc.offset, int64(uc.length))
		dataPieces, _, err := readDataPieces(sr, uc.fileEntry.ErasureCode(), uc.fileEntry.PieceSize())
		if err != nil {
			return errors.AddContext(err, "unable to read the data from the local file")
		}
		uc.logicalChunkData, _ = uc.fileEntry.ErasureCode().EncodeShards(dataPieces)
		err = uc.staticEncryptAndCheckIntegrity()
		if err != nil {
			return errors.AddContext(err, "local file failed the integrity check")
		}
		return nil
	}()
	if err != nil {
		r.log.Printf("falling back to remote download for repair: fetch from local file %v failed: %v", uc.fileEntry.LocalPath(), err)
		return r.managedDownloadLogicalChunkData(uc)
	}
	return nil
}

// managedCleanUpUploadChunk will check the state of the chunk and perform any
// cleanup required. This can include returning reserved memory and releasing
// the chunk from the map of active chunks in the chunk heap.
func (r *Renter) managedCleanUpUploadChunk(uc *unfinishedUploadChunk) {
	uc.mu.Lock()
	piecesAvailable := 0
	var memoryReleased uint64
	// Release any unnecessary pieces, counting any pieces that are
	// currently available.
	for i := 0; i < len(uc.pieceUsage); i++ {
		// Skip the piece if it's not available.
		if uc.pieceUsage[i] {
			continue
		}

		// If we have all the available pieces we need, release this piece.
		// Otherwise, mark that there's another piece available. This algorithm
		// will prefer releasing later pieces, which improves computational
		// complexity for erasure coding.
		if piecesAvailable >= uc.workersRemaining {
			memoryReleased += modules.SectorSize
			uc.physicalChunkData[i] = nil
			// Mark this piece as taken so that we don't double release memory.
			uc.pieceUsage[i] = true
		} else {
			piecesAvailable++
		}
	}

	// Check if the chunk is now available.
	if uc.piecesCompleted >= uc.staticMinimumPieces && !uc.staticAvailable() && !uc.released {
		uc.chunkAvailableTime = time.Now()
		close(uc.staticAvailableChan)
	}

	// Check if the chunk can be marked as completed. This happens when the
	// outcome of 'chunkComplete' is true, and the chunk is thus considered
	// complete.
	chunkComplete := uc.chunkComplete()
	if !uc.staticUploadComplete() && chunkComplete {
		uc.chunkCompleteTime = time.Now()
		close(uc.staticUploadCompletedChan)
	}

	// Check if the chunk needs to be removed from the list of active
	// chunks. It needs to be removed if the chunk is complete, but hasn't
	// yet been released.
	released := uc.released
	canceled := uc.canceled
	if chunkComplete && !released {
		if uc.piecesCompleted >= uc.staticPiecesNeeded {
			r.repairLog.Printf("Completed repair for chunk %v of %s, %v pieces were completed out of %v", uc.staticIndex, uc.staticSiaPath, uc.piecesCompleted, uc.staticPiecesNeeded)
		} else {
			r.repairLog.Printf("Repair of chunk %v of %s was unsuccessful, %v pieces were completed out of %v", uc.staticIndex, uc.staticSiaPath, uc.piecesCompleted, uc.staticPiecesNeeded)
		}
		if !uc.staticAvailable() {
			uc.err = errors.New("unable to upload file, file is not available on the network")
			uc.chunkAvailableTime = time.Now()
			close(uc.staticAvailableChan)
		}
		uc.released = true

		// Create a log message with all of the timings of the chunk uploading.
		failedTimes := make([]int, 0, len(uc.chunkFailedProcessTimes))
		for _, ft := range uc.chunkFailedProcessTimes {
			failedTimes = append(failedTimes, int(time.Since(ft)/time.Millisecond))
		}
		successTimes := make([]int, 0, len(uc.chunkSuccessProcessTimes))
		for _, st := range uc.chunkSuccessProcessTimes {
			successTimes = append(successTimes, int(time.Since(st)/time.Millisecond))
		}
		r.repairLog.Printf(`
	Chunk Created: %v
	Chunk Popped: %v
	Chunk Distributed: %v
	Chunk Available: %v
	Chunk Complete: %v
	Chunk Canceled: %v
	Fail Times: %v
	Success Times: %v`, int(time.Since(uc.chunkCreationTime)/time.Millisecond), int(time.Since(uc.chunkPoppedFromHeapTime)/time.Millisecond), int(time.Since(uc.chunkDistributionTime)/time.Millisecond), int(time.Since(uc.chunkAvailableTime)/time.Millisecond), int(time.Since(uc.chunkCompleteTime)/time.Millisecond), canceled, failedTimes, successTimes)
	}
	uc.memoryReleased += memoryReleased
	totalMemoryReleased := uc.memoryReleased
	workersRemaining := uc.workersRemaining
	uc.mu.Unlock()

	// If there are pieces available, add the standby workers to collect them.
	// Standby workers are only added to the chunk when piecesAvailable is equal
	// to zero, meaning this code will only trigger if the number of pieces
	// available increases from zero. That can only happen if a worker
	// experiences an error during upload.
	if piecesAvailable > 0 {
		uc.managedNotifyStandbyWorkers()
	}
	// If required, remove the chunk from the set of repairing chunks.
	if chunkComplete && !released {
		r.managedUpdateUploadChunkStuckStatus(uc)

		// Update the file's metadata.
		offlineMap, goodForRenewMap, contracts, used := r.managedRenterContractsAndUtilities()
		err := r.managedUpdateFileMetadata(uc.fileEntry, offlineMap, goodForRenewMap, contracts, used)
		if err != nil {
			r.log.Print("managedCleanUpUploadChunk: failed to update file metadata", err)
		}

		// Close the file entry for the completed chunk unless disrupted.
		if !r.deps.Disrupt("disableCloseUploadEntry") {
			err := uc.fileEntry.Close()
			if err != nil {
				r.log.Println("WARN: unable to close file entry for chunk", uc.fileEntry.SiaFilePath())
			}
		}
		// Remove the chunk from the repairingChunks map
		r.uploadHeap.managedMarkRepairDone(uc)
		// Signal garbage collector to free memory before returning it to the manager.
		uc.logicalChunkData = nil
		uc.physicalChunkData = nil
	}
	// If required, return the memory to the renter.
	if memoryReleased > 0 {
		uc.staticMemoryManager.Return(memoryReleased)
	}
	// Make sure file is closed for canceled chunks when all workers are done
	if canceled && workersRemaining == 0 && !chunkComplete {
		err := uc.fileEntry.Close()
		if err != nil {
			r.log.Println("WARN: unable to close file entry for chunk", uc.fileEntry.SiaFilePath())
		}
	}
	// Sanity check - all memory should be released if the chunk is complete.
	if chunkComplete && totalMemoryReleased != uc.staticMemoryNeeded {
		r.log.Critical("No workers remaining, but not all memory released:", workersRemaining, uc.piecesRegistered, uc.memoryReleased, uc.staticMemoryNeeded)
	}
}

// managedSetStuckAndClose sets the unfinishedUploadChunk's stuck status and
// closes the fileEntry.
func (r *Renter) managedSetStuckAndClose(uc *unfinishedUploadChunk, stuck bool) error {
	// Update chunk stuck status and close file.
	errStuck := uc.fileEntry.SetStuck(uc.staticIndex, stuck)
	errClose := uc.fileEntry.Close()

	// Signal garbage collector to free memory.
	uc.physicalChunkData = nil
	uc.logicalChunkData = nil

	// Return potential errors.
	err := errors.Compose(errStuck, errClose)
	if err != nil {
		return fmt.Errorf("WARN: unable to update chunk stuck status for file and close it %v: %v", uc.fileEntry.SiaFilePath(), err)
	}
	return nil
}

// managedUpdateUploadChunkStuckStatus checks to see if the repair was
// successful and then updates the chunk's stuck status
func (r *Renter) managedUpdateUploadChunkStuckStatus(uc *unfinishedUploadChunk) {
	// Grab necessary information from upload chunk under lock
	uc.mu.Lock()
	index := uc.id.index
	stuck := uc.stuck
	minimumPieces := uc.staticMinimumPieces
	piecesCompleted := uc.piecesCompleted
	piecesNeeded := uc.staticPiecesNeeded
	stuckRepair := uc.stuckRepair
	uc.mu.Unlock()

	// Determine if repair was successful.
	successfulRepair := float64(piecesNeeded-piecesCompleted)/float64(piecesNeeded-minimumPieces) < RepairThreshold

	// Check if renter is shutting down
	var renterError bool
	select {
	case <-r.tg.StopChan():
		renterError = true
	default:
		// Check that the renter is still online
		if !r.g.Online() {
			renterError = true
		}
	}

	// If the repair was unsuccessful and there was a renter error then return
	if !successfulRepair && renterError {
		r.log.Debugln("WARN: repair unsuccessful for chunk", uc.id, "due to an error with the renter")
		return
	}
	// Log if the repair was unsuccessful
	if !successfulRepair {
		r.log.Debugln("WARN: repair unsuccessful, marking chunk", uc.id, "as stuck", float64(piecesCompleted)/float64(piecesNeeded))
	} else {
		r.log.Debugln("SUCCESS: repair successful, marking chunk as non-stuck:", uc.id)
	}
	// Update chunk stuck status
	if err := uc.fileEntry.SetStuck(index, !successfulRepair); err != nil {
		r.log.Printf("WARN: could not set chunk %v stuck status for file %v: %v", uc.id, uc.fileEntry.SiaFilePath(), err)
	}

	// Check to see if the chunk was stuck and now is successfully repaired by
	// the stuck loop
	if stuck && successfulRepair && stuckRepair {
		r.log.Debugln("Stuck chunk", uc.id, "successfully repaired")
		// Add file to the successful stuck repair stack if there are still
		// stuck chunks to repair
		if uc.fileEntry.NumStuckChunks() > 0 {
			r.stuckStack.managedPush(r.staticFileSystem.FileSiaPath(uc.fileEntry))
		}
		// Signal the stuck loop that the chunk was successfully repaired
		select {
		case <-r.tg.StopChan():
			r.log.Debugln("WARN: renter shut down before the stuck loop was signalled that the stuck repair was successful")
			return
		case r.uploadHeap.stuckChunkSuccess <- struct{}{}:
		default:
		}
	}
}<|MERGE_RESOLUTION|>--- conflicted
+++ resolved
@@ -511,13 +511,7 @@
 	if uc.sourceReader != nil {
 		err := r.staticFetchLogicalDataFromReader(uc)
 		if err != nil {
-<<<<<<< HEAD
-			// Return an error. Otherwise the upload streamer might be
-			// unnecessarily blocked until all downloads time out.
-			return errors.AddContext(err, "Unable to load logical data from source reader")
-=======
 			return errors.AddContext(err, "unable to load logical data from source reader")
->>>>>>> 08ad7413
 		}
 		return nil
 	}
