package modules

import (
	"encoding/hex"
	"encoding/json"
	"errors"
	"io"

	"gitlab.com/NebulousLabs/Sia/crypto"
	"gitlab.com/NebulousLabs/Sia/encoding"
	"gitlab.com/NebulousLabs/Sia/types"
)

// RPCPriceTable contains the cost of executing a RPC on a host. Each host can
// set its own prices for the individual MDM instructions and RPC costs.
type RPCPriceTable struct {
	// UID is a specifier that uniquely identifies this price table
	UID UniqueID `json:"uid"`

	// Expiry is a unix timestamp that specifies the time until which the
	// MDMCostTable is valid.
	Expiry int64 `json:"expiry"`

	// UpdatePriceTableCost refers to the cost of fetching a new price table
	// from the host.
	UpdatePriceTableCost types.Currency `json:"updatepricetablecost"`

	// FundAccountCost refers to the cost of funding an ephemeral account on the
	// host.
	FundAccountCost types.Currency `json:"fundaccountcost"`

	// MDM related costs
	//
	// InitBaseCost is the amount of cost that is incurred when an MDM program
	// starts to run. This doesn't include the memory used by the program data.
	// The total cost to initialize a program is calculated as
	// InitCost = InitBaseCost + MemoryTimeCost * Time
	InitBaseCost types.Currency `json:"initbasecost"`

	// MemoryTimeCost is the amount of cost per byte per time that is incurred
	// by the memory consumption of the program.
	MemoryTimeCost types.Currency `json:"memorytimecost"`

	// CollateralCost is the amount of money per byte the host is promising to
	// lock away as collateral when adding new data to a contract.
	CollateralCost types.Currency `json:"collateralcost"`

	// Cost values specific to the DropSectors instruction.
	DropSectorsBaseCost types.Currency `json:"dropsectorsbasecost"`
	DropSectorsUnitCost types.Currency `json:"dropsectorsunitcost"`

	// Cost values specific to the HasSector command.
	HasSectorBaseCost types.Currency `json:"hassectorbasecost"`

	// Cost values specific to the Read instruction.
	ReadBaseCost   types.Currency `json:"readbasecost"`
	ReadLengthCost types.Currency `json:"readlengthcost"`

	// Cost values specific to the Write instruction.
	WriteBaseCost   types.Currency `json:"writebasecost"`
	WriteLengthCost types.Currency `json:"writelengthcost"`
	WriteStoreCost  types.Currency `json:"writestorecost"`
}

// RPC specifiers
var (
	RPCUpdatePriceTable = types.NewSpecifier("UpdatePriceTable")
<<<<<<< HEAD
	RPCFundAccount      = types.NewSpecifier("FundAccount")
=======

	// RPCExecuteProgram specifier
	RPCExecuteProgram = types.NewSpecifier("ExecuteProgram")

	// RPCFundAccount specifier
	RPCFundAccount = types.NewSpecifier("FundAccount")
>>>>>>> 874e5b0c
)

type (
	// FundAccountRequest specifies the ephemeral account id that gets funded.
	FundAccountRequest struct {
		Account AccountID
	}

	// FundAccountResponse contains the signature. This signature is a
	// signed receipt, and can be used as proof of funding.
	FundAccountResponse struct {
		Receipt   Receipt
		Signature crypto.Signature
	}

	// RPCExecuteProgramRequest is the request sent by the renter to execute a
	// program on the host's MDM.
	RPCExecuteProgramRequest struct {
		// FileContractID is the id of the filecontract we would like to modify.
		FileContractID types.FileContractID
		// Instructions to be executed as a program.
		Program Program
		// ProgramDataLength is the length of the programData following this
		// request.
		ProgramDataLength uint64
	}

	// RPCExecuteProgramResponse todo missing docstring
	RPCExecuteProgramResponse struct {
		AdditionalCollateral types.Currency
		Output               []byte
		NewMerkleRoot        crypto.Hash
		NewSize              uint64
		Proof                []crypto.Hash
		Error                error
		TotalCost            types.Currency
		PotentialRefund      types.Currency
	}

	// RPCUpdatePriceTableResponse contains a JSON encoded RPC price table
	RPCUpdatePriceTableResponse struct {
		PriceTableJSON []byte
	}

	// rpcResponse is a helper type for encoding and decoding RPC response
	// messages.
	rpcResponse struct {
		err  *RPCError
		data interface{}
	}
)

// MarshalSia implements the SiaMarshaler interface.
func (epr RPCExecuteProgramResponse) MarshalSia(w io.Writer) error {
	var errStr string
	if epr.Error != nil {
		errStr = epr.Error.Error()
	}
	ec := encoding.NewEncoder(w)
	_ = ec.Encode(epr.AdditionalCollateral)
	_ = ec.Encode(epr.Output)
	_ = ec.Encode(epr.NewMerkleRoot)
	_ = ec.Encode(epr.NewSize)
	_ = ec.Encode(epr.Proof)
	_ = ec.Encode(errStr)
	_ = ec.Encode(epr.TotalCost)
	_ = ec.Encode(epr.PotentialRefund)
	return ec.Err()
}

// UnmarshalSia implements the SiaMarshaler interface.
func (epr *RPCExecuteProgramResponse) UnmarshalSia(r io.Reader) error {
	var errStr string
	dc := encoding.NewDecoder(r, encoding.DefaultAllocLimit)
	_ = dc.Decode(&epr.AdditionalCollateral)
	_ = dc.Decode(&epr.Output)
	_ = dc.Decode(&epr.NewMerkleRoot)
	_ = dc.Decode(&epr.NewSize)
	_ = dc.Decode(&epr.Proof)
	_ = dc.Decode(&errStr)
	_ = dc.Decode(&epr.TotalCost)
	_ = dc.Decode(&epr.PotentialRefund)
	if errStr != "" {
		epr.Error = errors.New(errStr)
	}
	return dc.Err()
}

// RPCRead tries to read the given object from the stream.
func RPCRead(r io.Reader, obj interface{}) error {
	resp := rpcResponse{nil, obj}
	err := encoding.ReadObject(r, &resp, uint64(RPCMinLen))
	if err != nil {
		return err
	}
	if resp.err != nil {
		// must wrap the error here, for more info see: https://www.pixelstech.net/article/1554553347-Be-careful-about-nil-check-on-interface-in-GoLang
		return errors.New(resp.err.Error())
	}
	return nil
}

// RPCWrite writes the given object to the stream.
func RPCWrite(w io.Writer, obj interface{}) error {
	return encoding.WriteObject(w, &rpcResponse{nil, obj})
}

// RPCWriteAll writes the given objects to the stream.
func RPCWriteAll(w io.Writer, objs ...interface{}) error {
	for _, obj := range objs {
		err := encoding.WriteObject(w, &rpcResponse{nil, obj})
		if err != nil {
			return err
		}
	}
	return nil
}

// RPCWriteError writes the given error to the stream.
func RPCWriteError(w io.Writer, err error) error {
	re, ok := err.(*RPCError)
	if err != nil && !ok {
		re = &RPCError{Description: err.Error()}
	}
	return encoding.WriteObject(w, &rpcResponse{re, nil})
}

// MarshalSia implements the encoding.SiaMarshaler interface.
func (resp *rpcResponse) MarshalSia(w io.Writer) error {
	if resp.data == nil {
		resp.data = struct{}{}
	}
	return encoding.NewEncoder(w).EncodeAll(resp.err, resp.data)
}

// UnmarshalSia implements the encoding.SiaUnmarshaler interface.
func (resp *rpcResponse) UnmarshalSia(r io.Reader) error {
	// NOTE: no allocation limit is required because this method is always
	// called via encoding.Unmarshal, which already imposes an allocation limit.
	d := encoding.NewDecoder(r, 0)
	if err := d.Decode(&resp.err); err != nil {
		return err
	}
	if resp.err != nil {
		// rpc response data is not decoded in the event of an error, we return
		// nil here because unmarshaling was successful and is unrelated from
		// the error in the rpc response
		return nil
	}
	return d.Decode(resp.data)
}

// UniqueID is a unique identifier
type UniqueID types.Specifier

// MarshalJSON marshals an id as a hex string.
func (uid UniqueID) MarshalJSON() ([]byte, error) {
	return json.Marshal(uid.String())
}

// String prints the uid in hex.
func (uid UniqueID) String() string {
	return hex.EncodeToString(uid[:])
}

// LoadString loads the unique id from the given string. It is the inverse of
// the `String` method.
func (uid *UniqueID) LoadString(input string) error {
	// *2 because there are 2 hex characters per byte.
	if len(input) != types.SpecifierLen*2 {
		return errors.New("incorrect length")
	}
	uidBytes, err := hex.DecodeString(input)
	if err != nil {
		return errors.New("could not unmarshal hash: " + err.Error())
	}
	copy(uid[:], uidBytes)
	return nil
}

// UnmarshalJSON decodes the json hex string of the id.
func (uid *UniqueID) UnmarshalJSON(b []byte) error {
	// *2 because there are 2 hex characters per byte.
	// +2 because the encoded JSON string is wrapped in `"`.
	if len(b) != types.SpecifierLen*2+2 {
		return errors.New("incorrect length")
	}

	// b[1 : len(b)-1] cuts off the leading and trailing `"` in the JSON string.
	return uid.LoadString(string(b[1 : len(b)-1]))
}<|MERGE_RESOLUTION|>--- conflicted
+++ resolved
@@ -62,19 +62,15 @@
 	WriteStoreCost  types.Currency `json:"writestorecost"`
 }
 
-// RPC specifiers
 var (
+	// RPCUpdatePriceTable specifier
 	RPCUpdatePriceTable = types.NewSpecifier("UpdatePriceTable")
-<<<<<<< HEAD
-	RPCFundAccount      = types.NewSpecifier("FundAccount")
-=======
 
 	// RPCExecuteProgram specifier
 	RPCExecuteProgram = types.NewSpecifier("ExecuteProgram")
 
 	// RPCFundAccount specifier
 	RPCFundAccount = types.NewSpecifier("FundAccount")
->>>>>>> 874e5b0c
 )
 
 type (
