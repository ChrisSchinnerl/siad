--- conflicted
+++ resolved
@@ -413,26 +413,6 @@
 	return nil
 }
 
-<<<<<<< HEAD
-// renterallowancespendingbreakdown provides a breakdown of a few fields in the
-// financial metrics.
-func renterallowancespendingbreakdown(rg api.RenterGET) (totalSpent, unspentAllocated, unspentUnallocated types.Currency) {
-	fm := rg.FinancialMetrics
-	totalSpent = fm.ContractFees.Add(fm.UploadSpending).
-		Add(fm.DownloadSpending).Add(fm.StorageSpending).Add(fm.FundAccountSpending).Add(fm.MaintenanceSpending.Sum())
-	// Calculate unspent allocated
-	if fm.TotalAllocated.Cmp(totalSpent) >= 0 {
-		unspentAllocated = fm.TotalAllocated.Sub(totalSpent)
-	}
-	// Calculate unspent unallocated
-	if fm.Unspent.Cmp(unspentAllocated) >= 0 {
-		unspentUnallocated = fm.Unspent.Sub(unspentAllocated)
-	}
-	return totalSpent, unspentAllocated, unspentUnallocated
-}
-
-=======
->>>>>>> 3651474e
 // renterallowancespending prints info about the current period spending
 // this also get called by 'siac renter -v' which is why it's in its own
 // function
